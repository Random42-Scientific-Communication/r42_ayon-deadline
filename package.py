--- conflicted
+++ resolved
@@ -1,10 +1,6 @@
 name = "deadline"
 title = "Deadline"
-<<<<<<< HEAD
-version = "0.3.2-dev.2"
-=======
 version = "0.5.3"
->>>>>>> dcc75d7b
 
 client_dir = "ayon_deadline"
 
