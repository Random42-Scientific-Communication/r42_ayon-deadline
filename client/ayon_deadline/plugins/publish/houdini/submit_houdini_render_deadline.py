import os
import attr
import getpass
from datetime import datetime

import pyblish.api

from ayon_core.pipeline import AYONPyblishPluginMixin
from ayon_core.lib import (
    is_in_tests,
    TextDef,
    NumberDef
)
from ayon_deadline import abstract_submit_deadline
from ayon_deadline.abstract_submit_deadline import DeadlineJobInfo

try:
    from ayon_usd import get_usd_pinning_envs
except ImportError:
    # usd is not enabled or available, so we just mock the function
    def get_usd_pinning_envs(instance):
        return {}


@attr.s
class DeadlinePluginInfo():
    SceneFile = attr.ib(default=None)
    OutputDriver = attr.ib(default=None)
    Version = attr.ib(default=None)
    IgnoreInputs = attr.ib(default=True)


@attr.s
class ArnoldRenderDeadlinePluginInfo():
    InputFile = attr.ib(default=None)
    Verbose = attr.ib(default=4)


@attr.s
class MantraRenderDeadlinePluginInfo():
    SceneFile = attr.ib(default=None)
    Version = attr.ib(default=None)


@attr.s
class VrayRenderPluginInfo():
    InputFilename = attr.ib(default=None)
    SeparateFilesPerFrame = attr.ib(default=True)


@attr.s
class RedshiftRenderPluginInfo():
    SceneFile = attr.ib(default=None)
    # Use "1" as the default Redshift version just because it
    # default fallback version in Deadline's Redshift plugin
    # if no version was specified
    Version = attr.ib(default="1")


@attr.s
class HuskStandalonePluginInfo():
    """Requires Deadline Husk Standalone Plugin.
    See Deadline Plug-in:
        https://github.com/BigRoy/HuskStandaloneSubmitter
    Also see Husk options here:
        https://www.sidefx.com/docs/houdini/ref/utils/husk.html
    """
    SceneFile = attr.ib()
    # TODO: Below parameters are only supported by custom version of the plugin
    Renderer = attr.ib(default=None)
    RenderSettings = attr.ib(default="/Render/rendersettings")
    Purpose = attr.ib(default="geometry,render")
    Complexity = attr.ib(default="veryhigh")
    Snapshot = attr.ib(default=-1)
    LogLevel = attr.ib(default="2")
    PreRender = attr.ib(default="")
    PreFrame = attr.ib(default="")
    PostFrame = attr.ib(default="")
    PostRender = attr.ib(default="")
    RestartDelegate = attr.ib(default="")
    Version = attr.ib(default="")


class HoudiniSubmitDeadline(
    abstract_submit_deadline.AbstractSubmitDeadline,
    AYONPyblishPluginMixin
):
    """Submit Render ROPs to Deadline.

    Renders are submitted to a Deadline Web Service as
    supplied via the environment variable AVALON_DEADLINE.

    Target "local":
        Even though this does *not* render locally this is seen as
        a 'local' submission as it is the regular way of submitting
        a Houdini render locally.

    """

    label = "Submit Render to Deadline"
    order = pyblish.api.IntegratorOrder + 0.298
    hosts = ["houdini"]
    families = ["redshift_rop",
                "arnold_rop",
                "mantra_rop",
                "karma_rop",
                "vray_rop"]
    targets = ["local"]
    settings_category = "deadline"
    use_published = True

    # This part is being done in collect_R42_houdini_publish_attributes
    '''
    # presets
    export_priority = 50
    export_chunk_size = 10
    export_group = ""
    priority = 50
    chunk_size = 1
    group = ""
    '''

    # This part is being done in collect_R42_houdini_publish_attributes
    @classmethod
    def get_attribute_defs(cls):
        return[]
        '''
        return [
            NumberDef(
                "priority",
                label="Priority",
                default=cls.priority,
                decimals=0
            ),
            NumberDef(
                "chunk",
                label="Frames Per Task",
                default=cls.chunk_size,
                decimals=0,
                minimum=1,
                maximum=1000
            ),
            TextDef(
                "group",
                default=cls.group,
                label="Group Name"
            ),
            NumberDef(
                "export_priority",
                label="Export Priority",
                default=cls.export_priority,
                decimals=0
            ),
            NumberDef(
                "export_chunk",
                label="Export Frames Per Task",
                default=cls.export_chunk_size,
                decimals=0,
                minimum=1,
                maximum=1000
            ),
            TextDef(
                "export_group",
                default=cls.export_group,
                label="Export Group Name"
            ),
        ]
        '''

    def get_job_info(self, dependency_job_ids=None):

        instance = self._instance
        context = instance.context

        # ------------------------------------------
        # attribute_values = self.get_attr_values_from_data(instance.data)
        # ------------------------------------------

        # Whether Deadline render submission is being split in two
        # (extract + render)
        split_render_job = instance.data.get("splitRender")

        # If there's some dependency job ids we can assume this is a render job
        # and not an export job
        is_export_job = True
        if dependency_job_ids:
            is_export_job = False

        job_type = "[RENDER]"
        if split_render_job and not is_export_job:
            product_type = instance.data["productType"]
            plugin = {
                "usdrender": "HuskStandalone",
            }.get(product_type)
            if not plugin:
                # Convert from product type to Deadline plugin name
                # i.e., arnold_rop -> Arnold
                self.log.debug(" -> -> -> -> -> -> ENTERED HERE")
                plugin = product_type.replace("_rop", "").capitalize()
        else:
            plugin = "Houdini"
            if split_render_job:
                job_type = "[EXPORT IFD]"

        job_info = DeadlineJobInfo(Plugin=plugin)

        filepath = context.data["currentFile"]
        filename = os.path.basename(filepath)
        height = instance.data["taskEntity"]["attrib"]["resolutionHeight"]
        width = instance.data["taskEntity"]["attrib"]["resolutionWidth"]
        job_info.Name = "{} - {} {} [{}x{}]".format(filename, instance.name, job_type, width, height)
        job_info.BatchName = filename

        job_info.UserName = context.data.get(
            "deadlineUser", getpass.getuser())

        if is_in_tests():
            job_info.BatchName += datetime.now().strftime("%d%m%Y%H%M%S")

        # Deadline requires integers in frame range
        use_preview_frames = instance.data["use_preview_frames"]

        if not use_preview_frames:
            start = instance.data["frameStartHandle"]
            end = instance.data["frameEndHandle"]
            frames = "{start}-{end}x{step}".format(
                start=int(start),
                end=int(end),
                step=int(instance.data["byFrameStep"]),
            )
        else:
            frames = self._get_non_preview_frames()

        job_info.Frames = frames

        # Make sure we make job frame dependent so render tasks pick up a soon
        # as export tasks are done
        if split_render_job and not is_export_job:
            job_info.IsFrameDependent = True

        # If use preview frames, we want the preview jobs to be done first
        if use_preview_frames:
            job_info.IsFrameDependent = False

        self.log.debug("====================================")
        self.log.debug(f"Job Info Frame Dependent = {job_info.IsFrameDependent}")
        self.log.debug("====================================")

        job_info.Pool = instance.data.get("primaryPool")
        job_info.SecondaryPool = instance.data.get("secondaryPool")

        '''
        if split_render_job and is_export_job:
            job_info.Priority = attribute_values.get(
                "export_priority", self.export_priority
            )
            job_info.ChunkSize = attribute_values.get(
                "export_chunk", self.export_chunk_size
            )
            job_info.Group = attribute_values.get(
                "export_group", self.export_group
            )
        else:
            job_info.Priority = attribute_values.get(
                "priority", self.priority
            )
            job_info.ChunkSize = attribute_values.get(
                "chunk", self.chunk_size
            )
<<<<<<< HEAD
            job_info.Group = self.group
        '''
        if split_render_job and is_export_job:
            job_info.Priority = instance.data["export_priority"]
            job_info.ChunkSize = instance.data["export_chunk_size"]
            job_info.Group = instance.data["export_group"]
        else:
            job_info.Priority = instance.data["priority"]
            job_info.ChunkSize = instance.data["chunk_size"]
            job_info.Group = instance.data["group"]
=======
            job_info.Group = attribute_values.get(
                "group", self.group
            )
>>>>>>> 60be75bd

        # Apply render globals, like e.g. data from collect machine list
        render_globals = instance.data.get("renderGlobals", {})
        if render_globals:
            self.log.debug("Applying 'renderGlobals' to job info: %s",
                           render_globals)
            job_info.update(render_globals)

        job_info.Comment = context.data.get("comment")

        keys = [
            "FTRACK_API_KEY",
            "FTRACK_API_USER",
            "FTRACK_SERVER",
            "OPENPYPE_SG_USER",
            "AYON_BUNDLE_NAME",
            "AYON_DEFAULT_SETTINGS_VARIANT",
            "AYON_PROJECT_NAME",
            "AYON_FOLDER_PATH",
            "AYON_TASK_NAME",
            "AYON_WORKDIR",
            "AYON_APP_NAME",
            "AYON_LOG_NO_COLORS",
            "AYON_IN_TESTS"
        ]

        environment = {
            key: os.environ[key]
            for key in keys
            if key in os.environ
        }

        # TODO (antirotor): there should be better way to handle this.
        #   see https://github.com/ynput/ayon-core/issues/876
        usd_env = get_usd_pinning_envs(instance)
        environment.update(usd_env)
        keys += list(usd_env.keys())

        for key in keys:
            value = environment.get(key)
            if value:
                job_info.EnvironmentKeyValue[key] = value

        # to recognize render jobs
        job_info.add_render_job_env_var()

        for i, filepath in enumerate(instance.data["files"]):
            dirname = os.path.dirname(filepath)
            fname = os.path.basename(filepath)
            job_info.OutputDirectory += dirname.replace("\\", "/")
            job_info.OutputFilename += fname

        # Add dependencies if given
        if dependency_job_ids:
            job_info.JobDependencies = ",".join(dependency_job_ids)

        return job_info

    def get_plugin_info(self, job_type=None):
        # Not all hosts can import this module.
        import hou

        instance = self._instance
        context = instance.context

        hou_major_minor = hou.applicationVersionString().rsplit(".", 1)[0]

        # Output driver to render
        if job_type == "render":
            product_type = instance.data.get("productType")
            if product_type == "arnold_rop":
                plugin_info = ArnoldRenderDeadlinePluginInfo(
                    InputFile=instance.data["ifdFile"]
                )
            elif product_type == "mantra_rop":
                plugin_info = MantraRenderDeadlinePluginInfo(
                    SceneFile=instance.data["ifdFile"],
                    Version=hou_major_minor,
                )
            elif product_type == "vray_rop":
                plugin_info = VrayRenderPluginInfo(
                    InputFilename=instance.data["ifdFile"],
                )
            elif product_type == "redshift_rop":
                plugin_info = RedshiftRenderPluginInfo(
                    SceneFile=instance.data["ifdFile"]
                )
                # Note: To use different versions of Redshift on Deadline
                #       set the `REDSHIFT_VERSION` env variable in the Tools
                #       settings in the AYON Application plugin. You will also
                #       need to set that version in `Redshift.param` file
                #       of the Redshift Deadline plugin:
                #           [Redshift_Executable_*]
                #           where * is the version number.
                if os.getenv("REDSHIFT_VERSION"):
                    plugin_info.Version = os.getenv("REDSHIFT_VERSION")
                else:
                    self.log.warning((
                        "REDSHIFT_VERSION env variable is not set"
                        " - using version configured in Deadline"
                    ))

            elif product_type == "usdrender":
                plugin_info = self._get_husk_standalone_plugin_info(
                    instance, hou_major_minor)

            else:
                self.log.error(
                    "Product type '%s' not supported yet to split render job",
                    product_type
                )
                return
        else:
            driver = hou.node(instance.data["instance_node"])
            plugin_info = DeadlinePluginInfo(
                SceneFile=context.data["currentFile"],
                OutputDriver=driver.path(),
                Version=hou_major_minor,
                IgnoreInputs=True
            )

        return attr.asdict(plugin_info)

    def _get_non_preview_frames(self):
        instance = self._instance
        start = int(instance.data["frameStart"])
        end = int(instance.data["frameEnd"])
        skip = int(instance.data['preview_frame_skip'])

        preview_frames = []
        rest_of_frames = []

        for i in range(start, end + 1, skip):
            preview_frames.append(i)

        for i in range(start, end + 1):
            rest_of_frames.append(i)

        rest_of_frames = list(set(rest_of_frames) - set(preview_frames))
        frame_str = ','.join([str(x) for x in rest_of_frames])
        return frame_str

    def process(self, instance):
        if not instance.data["farm"]:
            self.log.debug("Render on farm is disabled. "
                           "Skipping deadline submission.")
            return

        use_preview_frames = instance.data["use_preview_frames"]
        if not use_preview_frames:
            super(HoudiniSubmitDeadline, self).process(instance)
        else:
            super(HoudiniSubmitDeadline, self).process(instance, "rest")

        # TODO: Avoid the need for this logic here, needed for submit publish
        # Store output dir for unified publisher (filesequence)
        output_dir = os.path.dirname(instance.data["files"][0])
        instance.data["outputDir"] = output_dir

    def _get_husk_standalone_plugin_info(self, instance, hou_major_minor):
        # Not all hosts can import this module.
        import hou

        # Supply additional parameters from the USD Render ROP
        # to the Husk Standalone Render Plug-in
        rop_node = hou.node(instance.data["instance_node"])
        snapshot_interval = -1
        if rop_node.evalParm("dosnapshot"):
            snapshot_interval = rop_node.evalParm("snapshotinterval")

        restart_delegate = 0
        if rop_node.evalParm("husk_restartdelegate"):
            restart_delegate = rop_node.evalParm("husk_restartdelegateframes")

        rendersettings = (
            rop_node.evalParm("rendersettings")
            or "/Render/rendersettings"
        )
        return HuskStandalonePluginInfo(
            SceneFile=instance.data["ifdFile"],
            Renderer=rop_node.evalParm("renderer"),
            RenderSettings=rendersettings,
            Purpose=rop_node.evalParm("husk_purpose"),
            Complexity=rop_node.evalParm("husk_complexity"),
            Snapshot=snapshot_interval,
            PreRender=rop_node.evalParm("husk_prerender"),
            PreFrame=rop_node.evalParm("husk_preframe"),
            PostFrame=rop_node.evalParm("husk_postframe"),
            PostRender=rop_node.evalParm("husk_postrender"),
            RestartDelegate=restart_delegate,
            Version=hou_major_minor
        )


class HoudiniSubmitDeadlineUsdRender(HoudiniSubmitDeadline):
    label = "Submit Render to Deadline (USD)"
    families = ["usdrender"]

    # Do not use published workfile paths for USD Render ROP because the
    # Export Job doesn't seem to occur using the published path either, so
    # output paths then do not match the actual rendered paths
    use_published = False<|MERGE_RESOLUTION|>--- conflicted
+++ resolved
@@ -267,7 +267,6 @@
             job_info.ChunkSize = attribute_values.get(
                 "chunk", self.chunk_size
             )
-<<<<<<< HEAD
             job_info.Group = self.group
         '''
         if split_render_job and is_export_job:
@@ -278,11 +277,6 @@
             job_info.Priority = instance.data["priority"]
             job_info.ChunkSize = instance.data["chunk_size"]
             job_info.Group = instance.data["group"]
-=======
-            job_info.Group = attribute_values.get(
-                "group", self.group
-            )
->>>>>>> 60be75bd
 
         # Apply render globals, like e.g. data from collect machine list
         render_globals = instance.data.get("renderGlobals", {})
