# -*- coding: utf-8 -*-
"""Submit publishing job to farm."""
import os
import json
import re
import getpass
from copy import deepcopy

import clique
import ayon_api
import pyblish.api

from ayon_core.pipeline import publish
from ayon_core.lib import EnumDef
from ayon_core.pipeline.version_start import get_versioning_start
from ayon_core.pipeline.farm.pyblish_functions import (
    create_skeleton_instance,
    create_instances_for_aov,
    attach_instances_to_product,
    prepare_representations,
    create_metadata_path
)
from ayon_deadline import DeadlineAddon
from ayon_deadline.lib import (
    JobType,
    DeadlineJobInfo,
    get_instance_job_envs,
)

# ========================== R42 Custom ======================================
from ayon_deadline.plugins.publish import r42_custom as r42
# ========================== R42 Custom ======================================

def get_resource_files(resources, frame_range=None):
    """Get resource files at given path.

    If `frame_range` is specified those outside will be removed.

    Arguments:
        resources (list): List of resources
        frame_range (list): Frame range to apply override

    Returns:
        list of str: list of collected resources

    """
    res_collections, _ = clique.assemble(resources)
    assert len(res_collections) == 1, "Multiple collections found"
    res_collection = res_collections[0]

    # Remove any frames
    if frame_range is not None:
        for frame in frame_range:
            if frame not in res_collection.indexes:
                continue
            res_collection.indexes.remove(frame)

    return list(res_collection)


class ProcessSubmittedJobOnFarm(pyblish.api.InstancePlugin,
                                publish.AYONPyblishPluginMixin,
                                publish.ColormanagedPyblishPluginMixin):
    """Process Job submitted on farm.

    These jobs are dependent on a deadline job
    submission prior to this plug-in.

    It creates dependent job on farm publishing rendered image sequence.

    Options in instance.data:
        - deadlineSubmissionJob (dict, Required): The returned .json
          data from the job submission to deadline.

        - outputDir (str, Required): The output directory where the metadata
            file should be generated. It's assumed that this will also be
            final folder containing the output files.

        - ext (str, Optional): The extension (including `.`) that is required
            in the output filename to be picked up for image sequence
            publishing.

        - publishJobState (str, Optional): "Active" or "Suspended"
            This defaults to "Suspended"

        - expectedFiles (list or dict): explained below

    """

    label = "Submit Image Publishing job to Deadline"
    order = pyblish.api.IntegratorOrder + 0.299
    icon = "tractor"

    targets = ["local"]

    families = ["deadline.submit.publish.job"]
    settings_category = "deadline"

    aov_filter = [
        {
            "name": "maya",
            "value": [r".*([Bb]eauty).*"]
        },
        {
            "name": "blender",
            "value": [r".*([Bb]eauty).*"]
        },
        {
            # for everything from AE
            "name": "aftereffects",
            "value": [r".*"]
        },
        {
            "name": "harmony",
            "value": [r".*"]
        },
        {
            "name": "celaction",
            "value": [r".*"]
        },
        {
            "name": "max",
            "value": [r".*"]
        },
    ]

    # custom deadline attributes
    deadline_department = ""
    deadline_pool = ""
    deadline_group = ""
    deadline_priority = None

    # regex for finding frame number in string
    R_FRAME_NUMBER = re.compile(r'.+\.(?P<frame>[0-9]+)\..+')

    # mapping of instance properties to be transferred to new instance
    #     for every specified family
    instance_transfer = {
        "slate": ["slateFrames", "slate"],
        "review": ["lutPath"],
        "render2d": ["bakingNukeScripts", "version"],
        "renderlayer": ["convertToScanline"]
    }

    # list of family names to transfer to new family if present
    families_transfer = ["render3d", "render2d", "slate"]

    # poor man exclusion
    skip_integration_repre_list = []

    def _submit_deadline_post_job(
        self, instance, render_job, instances, rootless_metadata_path
    ):
        """Submit publish job to Deadline.

        Returns:
            (str): deadline_publish_job_id
        """
        data = instance.data.copy()
        product_name = data["productName"]
        job_name = "Publish - {}".format(product_name)

        context = instance.context
        anatomy = context.data["anatomy"]

        # instance.data.get("productName") != instances[0]["productName"]
        # 'Main' vs 'renderMain'
        override_version = None
        instance_version = instance.data.get("version")  # take this if exists
        if instance_version != 1:
            override_version = instance_version

        # ========================== R42 Custom ======================================
        # Get custom preview frames data
        r42_preview_data = r42.get_r42_preview_settings(instance)
        try:
            use_preview_frames = r42_preview_data["use_preview_frames"]
        except KeyError:
            use_preview_frames = False

        # _get_publish_folder is an ayon function, R42 addition is the use_preview_frames option
        output_dir = self._get_publish_folder(
            anatomy,
            deepcopy(instance.data["anatomyData"]),
            instance.data.get("folderEntity"),
            instances[0]["productName"],
            context,
            instances[0]["productType"],
            override_version,
            use_preview_frames
        )
        # ========================== R42 Custom ======================================

        environment = get_instance_job_envs(instance)
        environment.update(JobType.PUBLISH.get_job_env())

        priority = (
            self.deadline_priority
            or instance.data.get("priority", 99)
        )

        instance_settings = self.get_attr_values_from_data(instance.data)
        initial_status = instance_settings.get("publishJobState", "Active")

        batch_name = self._get_batch_name(instance, render_job)
        username = self._get_username(instance, render_job)
        dependency_ids = self._get_dependency_ids(instance, render_job)

        args = [
            "--headless",
            "publish",
            rootless_metadata_path,
            "--targets", "deadline",
            "--targets", "farm",
        ]
        # TODO remove when AYON launcher respects environment variable
        #   'AYON_DEFAULT_SETTINGS_VARIANT'
        settings_variant = os.environ["AYON_DEFAULT_SETTINGS_VARIANT"]
        if settings_variant == "staging":
            args.append("--use-staging")
        elif settings_variant != "production":
            args.extend(["--bundle", settings_variant])

        server_name = instance.data["deadline"]["serverName"]
        self.log.debug("Submitting Deadline publish job ...")

        deadline_addon: DeadlineAddon = (
            context.data["ayonAddonsManager"]["deadline"]
        )

        job_info = DeadlineJobInfo(
            Name=job_name,
            BatchName=batch_name,
            Department=self.deadline_department,
            Priority=priority,
            InitialStatus=initial_status,
            Group=self.deadline_group,
            Pool=self.deadline_pool or None,
            JobDependencies=dependency_ids,
            UserName=username,
            Comment=context.data.get("comment"),
        )
        job_info.OutputDirectory.append(
            output_dir.replace("\\", "/")
        )
        job_info.EnvironmentKeyValue.update(environment)
        return deadline_addon.submit_ayon_plugin_job(
            server_name,
            args,
            job_info
        )["response"]["_id"]

    def _get_batch_name(self, instance, render_job):
        batch_name = instance.data.get("jobBatchName")
        if not batch_name and render_job:
            batch_name = render_job["Props"]["Batch"]

        if not batch_name:
            batch_name = os.path.splitext(os.path.basename(
                instance.context.data["currentFile"]
            ))[0]
        return batch_name

    def _get_username(self, instance, render_job):
        username = None
        if render_job:
            username = render_job["Props"]["User"]

        if not username:
            username = instance.context.data.get(
                "deadlineUser", getpass.getuser()
            )
        return username

    def _get_dependency_ids(self, instance, render_job):
        # Collect dependent jobs
        if instance.data.get("tileRendering"):
            self.log.info("Adding tile assembly jobs as dependencies...")
            return instance.data.get("assemblySubmissionJobs")

        if instance.data.get("bakingSubmissionJobs"):
            self.log.info(
                "Adding baking submission jobs as dependencies..."
            )
            return instance.data["bakingSubmissionJobs"]

        if render_job and render_job.get("_id"):
            return [render_job["_id"]]
        return None

    def process(self, instance):
        # type: (pyblish.api.Instance) -> None
        """Process plugin.

        Detect type of render farm submission and create and post dependent
        job in case of Deadline. It creates json file with metadata needed for
        publishing in directory of render.

        Args:
            instance (pyblish.api.Instance): Instance data.

        """
        if not instance.data.get("farm"):
            self.log.debug("Skipping local instance.")
            return

        anatomy = instance.context.data["anatomy"]

        instance_skeleton_data = create_skeleton_instance(
            instance, families_transfer=self.families_transfer,
            instance_transfer=self.instance_transfer)
        """
        if content of `expectedFiles` list are dictionaries, we will handle
        it as list of AOVs, creating instance for every one of them.

        Example:
        --------

        expectedFiles = [
            {
                "beauty": [
                    "foo_v01.0001.exr",
                    "foo_v01.0002.exr"
                ],

                "Z": [
                    "boo_v01.0001.exr",
                    "boo_v01.0002.exr"
                ]
            }
        ]

        This will create instances for `beauty` and `Z` product
        adding those files to their respective representations.

        If we have only list of files, we collect all file sequences.
        More then one doesn't probably make sense, but we'll handle it
        like creating one instance with multiple representations.

        Example:
        --------

        expectedFiles = [
            "foo_v01.0001.exr",
            "foo_v01.0002.exr",
            "xxx_v01.0001.exr",
            "xxx_v01.0002.exr"
        ]

        This will result in one instance with two representations:
        `foo` and `xxx`
        """
        do_not_add_review = False
        if instance.data.get("review") is False:
            self.log.debug("Instance has review explicitly disabled.")
            do_not_add_review = True

        aov_filter = {
            item["name"]: item["value"]
            for item in self.aov_filter
        }
        if isinstance(instance.data.get("expectedFiles")[0], dict):
            instances = create_instances_for_aov(
                instance, instance_skeleton_data,
                aov_filter,
                self.skip_integration_repre_list,
                do_not_add_review
            )
        else:
            representations = prepare_representations(
                instance_skeleton_data,
                instance.data.get("expectedFiles"),
                anatomy,
                aov_filter,
                self.skip_integration_repre_list,
                do_not_add_review,
                instance.context,
                self,
                instance.data["deadline"]["job_info"].Frames
            )

            if "representations" not in instance_skeleton_data.keys():
                instance_skeleton_data["representations"] = []

            # add representation
            instance_skeleton_data["representations"] += representations
            instances = [instance_skeleton_data]

        # attach instances to product
        if instance.data.get("attachTo"):
            instances = attach_instances_to_product(
                instance.data.get("attachTo"), instances
            )

        r''' SUBMiT PUBLiSH JOB 2 D34DLiN3
          ____
        '     '            .---.  .---. .--. .---. .--..--..--..--. .---.
        |     |   --= \   |  .  \/   _|/    \|  .  \  ||  ||   \  |/   _|
        | JOB |   --= /   |  |  ||  __|  ..  |  |  |  |;_ ||  \   ||  __|
        |     |           |____./ \.__|._||_.|___./|_____|||__|\__|\.___|
        ._____.

        '''

        render_job = instance.data.pop("deadlineSubmissionJob", None)
        if not render_job and instance.data.get("tileRendering") is False:
            raise AssertionError(
                "Cannot continue without valid Deadline submission."
            )

        # Transfer the environment from the original job to this dependent
        # job so they use the same environment
        metadata_path, rootless_metadata_path = create_metadata_path(
            instance, anatomy
        )

        deadline_publish_job_id = self._submit_deadline_post_job(
            instance, render_job, instances, rootless_metadata_path
        )

        # Inject deadline url to instances to query DL for job id for overrides
        for inst in instances:
            inst["deadline"] = deepcopy(instance.data["deadline"])
            inst["deadline"].pop("job_info")

        # publish job file
        publish_job = {
            "folderPath": instance_skeleton_data["folderPath"],
            "frameStart": instance_skeleton_data["frameStart"],
            "frameEnd": instance_skeleton_data["frameEnd"],
            "fps": instance_skeleton_data["fps"],
            "source": instance_skeleton_data["source"],
            "user": instance.context.data["user"],
            "version": instance.context.data["version"],  # workfile version
            "intent": instance.context.data.get("intent"),
            "comment": instance.context.data.get("comment"),
            "job": render_job or None,
            "instances": instances
        }
        if deadline_publish_job_id:
            publish_job["deadline_publish_job_id"] = deadline_publish_job_id

        # add audio to metadata file if available
        audio_file = instance.context.data.get("audioFile")
        if audio_file and os.path.isfile(audio_file):
            publish_job.update({"audio": audio_file})

<<<<<<< HEAD
        # ====================== R42 Custom ==================================
        publish_job = r42.modify_json_data(instance, publish_job)
        # ====================== R42 Custom ==================================
=======
        self.log.debug(f"Writing metadata json to '{metadata_path}'")
>>>>>>> 2a1b9ff1
        with open(metadata_path, "w") as f:
            json.dump(publish_job, f, indent=4, sort_keys=True)

    def _get_publish_folder(self, anatomy, template_data,
                            folder_entity, product_name, context,
                            product_type, version=None, r42_has_preview=False):
        """
            Extracted logic to pre-calculate real publish folder, which is
            calculated in IntegrateNew inside of Deadline process.
            This should match logic in:
                'collect_anatomy_instance_data' - to
                    get correct anatomy, family, version for product name and
                'collect_resources_path'
                    get publish_path

        Args:
            anatomy (ayon_core.pipeline.anatomy.Anatomy):
            template_data (dict): pre-calculated collected data for process
            folder_entity (dict[str, Any]): Folder entity.
            product_name (string): Product name (actually group name
                of product)
            product_type (string): for current deadline process it's always
                'render'
                TODO - for generic use family needs to be dynamically
                    calculated like IntegrateNew does
            version (int): override version from instance if exists
            r42_has_preview (bool): Adds a version to it if there is an additional preview render before

        Returns:
            (string): publish folder where rendered and published files will
                be stored
                based on 'publish' template
        """

        project_name = context.data["projectName"]
        host_name = context.data["hostName"]
        if not version:
            version_entity = None
            if folder_entity:
                version_entity = ayon_api.get_last_version_by_product_name(
                    project_name,
                    product_name,
                    folder_entity["id"]
                )

            if version_entity:
                version = int(version_entity["version"]) + 1
            else:
                version = get_versioning_start(
                    project_name,
                    host_name,
                    task_name=template_data["task"]["name"],
                    task_type=template_data["task"]["type"],
                    product_type="render",
                    product_name=product_name,
                    project_settings=context.data["project_settings"]
                )

        # ========================== R42 Custom ======================================
        if r42_has_preview:
            version += 1
        # ========================== R42 Custom ======================================

        host_name = context.data["hostName"]
        task_info = template_data.get("task") or {}

        template_name = publish.get_publish_template_name(
            project_name,
            host_name,
            product_type,
            task_info.get("name"),
            task_info.get("type"),
        )

        template_data["version"] = version
        template_data["subset"] = product_name
        template_data["family"] = product_type
        template_data["product"] = {
            "name": product_name,
            "type": product_type,
        }

        render_dir_template = anatomy.get_template_item(
            "publish", template_name, "directory"
        )
        return render_dir_template.format_strict(template_data)

    @classmethod
    def get_attribute_defs(cls):
        return [
            EnumDef("publishJobState",
                    label="Publish Job State",
                    items=["Active", "Suspended"],
                    default="Active")
        ]<|MERGE_RESOLUTION|>--- conflicted
+++ resolved
@@ -445,13 +445,12 @@
         if audio_file and os.path.isfile(audio_file):
             publish_job.update({"audio": audio_file})
 
-<<<<<<< HEAD
         # ====================== R42 Custom ==================================
         publish_job = r42.modify_json_data(instance, publish_job)
         # ====================== R42 Custom ==================================
-=======
+        
         self.log.debug(f"Writing metadata json to '{metadata_path}'")
->>>>>>> 2a1b9ff1
+        
         with open(metadata_path, "w") as f:
             json.dump(publish_job, f, indent=4, sort_keys=True)
 
