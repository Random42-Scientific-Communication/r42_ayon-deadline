--- conflicted
+++ resolved
@@ -1,7 +1,3 @@
 # -*- coding: utf-8 -*-
 """Package declaring AYON addon 'deadline' version."""
-<<<<<<< HEAD
-__version__ = "0.2.4-dev.8"
-=======
-__version__ = "0.3.1-dev.1"
->>>>>>> 60be75bd
+__version__ = "0.3.1-dev.1"