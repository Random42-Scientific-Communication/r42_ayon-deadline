# -*- coding: utf-8 -*-
"""Submitting render job to RoyalRender."""
import os
import json
import re
import tempfile
import uuid
from datetime import datetime

import pyblish.api

from ayon_core.lib import (
    BoolDef,
    NumberDef,
    is_running_from_build,
    is_in_tests,
)
from ayon_core.lib.execute import run_ayon_launcher_process
from ayon_core.modules.royalrender.api import Api as rrApi
from ayon_core.modules.royalrender.rr_job import (
    CustomAttribute,
    RRJob,
    RREnvList,
    get_rr_platform,
)
from ayon_core.pipeline import AYONPyblishPluginMixin
from ayon_core.pipeline.publish import KnownPublishError
from ayon_core.pipeline.publish.lib import get_published_workfile_instance


class BaseCreateRoyalRenderJob(pyblish.api.InstancePlugin,
                               AYONPyblishPluginMixin):
    """Creates separate rendering job for Royal Render"""
    label = "Create Nuke Render job in RR"
    order = pyblish.api.IntegratorOrder + 0.1
    hosts = ["nuke"]
    families = ["render", "prerender"]
    targets = ["local"]
    optional = True

    priority = 50
    chunk_size = 1
    concurrent_tasks = 1
    use_gpu = True
    use_published = True

    @classmethod
    def get_attribute_defs(cls):
        return [
            NumberDef(
                "priority",
                label="Priority",
                default=cls.priority,
                decimals=0
            ),
            NumberDef(
                "chunk",
                label="Frames Per Task",
                default=cls.chunk_size,
                decimals=0,
                minimum=1,
                maximum=1000
            ),
            NumberDef(
                "concurrency",
                label="Concurrency",
                default=cls.concurrent_tasks,
                decimals=0,
                minimum=1,
                maximum=10
            ),
            BoolDef(
                "use_gpu",
                default=cls.use_gpu,
                label="Use GPU"
            ),
            BoolDef(
                "suspend_publish",
                default=False,
                label="Suspend publish"
            ),
            BoolDef(
                "use_published",
                default=cls.use_published,
                label="Use published workfile"
            )
        ]

    def __init__(self, *args, **kwargs):
        self._rr_root = None
        self.scene_path = None
        self.job = None
        self.submission_parameters = None
        self.rr_api = None

    def process(self, instance):
        if not instance.data.get("farm"):
            self.log.info("Skipping local instance.")
            return

        instance.data["attributeValues"] = self.get_attr_values_from_data(
            instance.data)

        # add suspend_publish attributeValue to instance data
        instance.data["suspend_publish"] = instance.data["attributeValues"][
            "suspend_publish"]

        context = instance.context

        self._rr_root = instance.data.get("rr_root")
        if not self._rr_root:
            raise KnownPublishError(
                ("Missing RoyalRender root. "
                 "You need to configure RoyalRender module."))

        self.rr_api = rrApi(self._rr_root)

        self.scene_path = context.data["currentFile"]
        if self.use_published:
            published_workfile = get_published_workfile_instance(context)

            # fallback if nothing was set
            if published_workfile is None:
                self.log.warning("Falling back to workfile")
                file_path = context.data["currentFile"]
            else:
                workfile_repre = published_workfile.data["representations"][0]
                file_path = workfile_repre["published_path"]

            self.scene_path = file_path
            self.log.info(
                "Using published scene for render {}".format(self.scene_path)
            )

        if not instance.data.get("expectedFiles"):
            instance.data["expectedFiles"] = []

        if not instance.data.get("rrJobs"):
            instance.data["rrJobs"] = []

    def get_job(self, instance, script_path, render_path, node_name):
        """Get RR job based on current instance.

        Args:
            script_path (str): Path to Nuke script.
            render_path (str): Output path.
            node_name (str): Name of the render node.

        Returns:
            RRJob: RoyalRender Job instance.

        """
        start_frame = int(instance.data["frameStartHandle"])
        end_frame = int(instance.data["frameEndHandle"])

        batch_name = os.path.basename(script_path)
        jobname = "%s - %s" % (batch_name, instance.name)
        if is_in_tests():
            batch_name += datetime.now().strftime("%d%m%Y%H%M%S")

        render_dir = os.path.normpath(os.path.dirname(render_path))
        output_filename_0 = self.pad_file_name(render_path, str(start_frame))
        file_name, file_ext = os.path.splitext(
            os.path.basename(output_filename_0))

        custom_attributes = []
        if is_running_from_build():
            custom_attributes = [
                CustomAttribute(
                    name="OpenPypeVersion",
                    value=os.environ.get("OPENPYPE_VERSION"))
            ]

        # this will append expected files to instance as needed.
        expected_files = self.expected_files(
            instance, render_path, start_frame, end_frame)
        instance.data["expectedFiles"].extend(expected_files)

        job = RRJob(
            Software="",
            Renderer="",
            SeqStart=int(start_frame),
            SeqEnd=int(end_frame),
            SeqStep=int(instance.data.get("byFrameStep", 1)),
            SeqFileOffset=0,
            Version=0,
            SceneName=script_path,
            IsActive=True,
            ImageDir=render_dir.replace("\\", "/"),
            ImageFilename=file_name,
            ImageExtension=file_ext,
            ImagePreNumberLetter="",
            ImageSingleOutputFile=False,
            SceneOS=get_rr_platform(),
            Layer=node_name,
            SceneDatabaseDir=script_path,
            CustomSHotName=jobname,
            CompanyProjectName=instance.context.data["projectName"],
            ImageWidth=instance.data["resolutionWidth"],
            ImageHeight=instance.data["resolutionHeight"],
            CustomAttributes=custom_attributes
        )

        return job

    def update_job_with_host_specific(self, instance, job):
        """Host specific mapping for RRJob"""
        raise NotImplementedError

    def expected_files(self, instance, path, start_frame, end_frame):
        """Get expected files.

        This function generate expected files from provided
        path and start/end frames.

        It was taken from Deadline module, but this should be
        probably handled better in collector to support more
        flexible scenarios.

        Args:
            instance (Instance)
            path (str): Output path.
            start_frame (int): Start frame.
            end_frame (int): End frame.

        Returns:
            list: List of expected files.

        """
        dir_name = os.path.dirname(path)
        file = os.path.basename(path)

        expected_files = []

        if "#" in file:
            pparts = file.split("#")
            padding = "%0{}d".format(len(pparts) - 1)
            file = pparts[0] + padding + pparts[-1]

        if "%" not in file:
            expected_files.append(path)
            return expected_files

        if instance.data.get("slate"):
            start_frame -= 1

        expected_files.extend(
            os.path.join(dir_name, (file % i)).replace("\\", "/")
            for i in range(start_frame, (end_frame + 1))
        )
        return expected_files

    def pad_file_name(self, path, first_frame):
        """Return output file path with #### for padding.

        RR requires the path to be formatted with # in place of numbers.
        For example `/path/to/render.####.png`

        Args:
            path (str): path to rendered image
            first_frame (str): from representation to cleany replace with #
                padding

        Returns:
            str

        """
        self.log.debug("pad_file_name path: `{}`".format(path))
        if "%" in path:
            search_results = re.search(r"(%0)(\d)(d.)", path).groups()
            self.log.debug("_ search_results: `{}`".format(search_results))
            return int(search_results[1])
        if "#" in path:
            self.log.debug("already padded: `{}`".format(path))
            return path

        if first_frame:
            padding = len(first_frame)
            path = path.replace(first_frame, "#" * padding)

        return path

    def inject_environment(self, instance, job):
        # type: (pyblish.api.Instance, RRJob) -> RRJob
        """Inject environment variables for RR submission.

        This function mimics the behaviour of the Deadline
        integration. It is just temporary solution until proper
        runtime environment injection is implemented in RR.

        Args:
            instance (pyblish.api.Instance): Publishing instance
            job (RRJob): RRJob instance to be injected.

        Returns:
            RRJob: Injected RRJob instance.

        Throws:
            RuntimeError: If any of the required env vars is missing.

        """

        temp_file_name = "{}_{}.json".format(
            datetime.utcnow().strftime('%Y%m%d%H%M%S%f'),
            str(uuid.uuid1())
        )

        export_url = os.path.join(tempfile.gettempdir(), temp_file_name)
        print(">>> Temporary path: {}".format(export_url))

        anatomy_data = instance.context.data["anatomyData"]
        addons_manager = instance.context.data["ayonAddonsManager"]
        applications_addon = addons_manager.get_enabled_addon("applications")

        folder_key = "folder"
        if applications_addon is None:
            # Use 'asset' when applications addon command is not used
            folder_key = "asset"

        add_kwargs = {
            "project": anatomy_data["project"]["name"],
<<<<<<< HEAD
            "folder": instance.context.data["folderPath"],
=======
            folder_key: instance.context.data["folderPath"],
>>>>>>> 54fa0ae9
            "task": anatomy_data["task"]["name"],
            "app": instance.context.data.get("appName"),
            "envgroup": "farm"
        }

        if not all(add_kwargs.values()):
            raise RuntimeError((
                "Missing required env vars: AYON_PROJECT_NAME, AYON_FOLDER_PATH,"
                " AYON_TASK_NAME, AYON_APP_NAME"
            ))

        args = ["--headless"]
        # Use applications addon to extract environments
        # NOTE this is for backwards compatibility, the global command
        #   will be removed in future and only applications addon command
        #   should be used.
        if applications_addon is not None:
            args.extend(["addon", "applications"])

        args.extend([
            "extractenvironments",
            export_url
        ])

        if os.getenv('IS_TEST'):
            args.append("--automatic-tests")

        for key, value in add_kwargs.items():
            args.extend([f"--{key}", value])
        self.log.debug("Executing: {}".format(" ".join(args)))
        run_ayon_launcher_process(*args, logger=self.log)

        self.log.debug("Loading file ...")
        with open(export_url) as fp:
            contents = json.load(fp)

        job.rrEnvList = RREnvList(contents).serialize()
        return job<|MERGE_RESOLUTION|>--- conflicted
+++ resolved
@@ -319,11 +319,7 @@
 
         add_kwargs = {
             "project": anatomy_data["project"]["name"],
-<<<<<<< HEAD
-            "folder": instance.context.data["folderPath"],
-=======
             folder_key: instance.context.data["folderPath"],
->>>>>>> 54fa0ae9
             "task": anatomy_data["task"]["name"],
             "app": instance.context.data.get("appName"),
             "envgroup": "farm"
