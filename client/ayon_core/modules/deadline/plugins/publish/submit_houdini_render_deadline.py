import os
import attr
import getpass
from datetime import datetime

import pyblish.api

from ayon_core.pipeline import AYONPyblishPluginMixin
from openpype_modules.deadline import abstract_submit_deadline
from openpype_modules.deadline.abstract_submit_deadline import DeadlineJobInfo
from ayon_core.lib import (
    is_in_tests,
    BoolDef,
    TextDef,
    NumberDef
)


@attr.s
class DeadlinePluginInfo():
    SceneFile = attr.ib(default=None)
    OutputDriver = attr.ib(default=None)
    Version = attr.ib(default=None)
    IgnoreInputs = attr.ib(default=True)


@attr.s
class ArnoldRenderDeadlinePluginInfo():
    InputFile = attr.ib(default=None)
    Verbose = attr.ib(default=4)


@attr.s
class MantraRenderDeadlinePluginInfo():
    SceneFile = attr.ib(default=None)
    Version = attr.ib(default=None)


@attr.s
class VrayRenderPluginInfo():
    InputFilename = attr.ib(default=None)
    SeparateFilesPerFrame = attr.ib(default=True)


@attr.s
class RedshiftRenderPluginInfo():
    SceneFile = attr.ib(default=None)
    # Use "1" as the default Redshift version just because it
    # default fallback version in Deadline's Redshift plugin
    # if no version was specified
    Version = attr.ib(default="1")


class HoudiniSubmitDeadline(
    abstract_submit_deadline.AbstractSubmitDeadline,
    AYONPyblishPluginMixin
):
    """Submit Render ROPs to Deadline.

    Renders are submitted to a Deadline Web Service as
    supplied via the environment variable AVALON_DEADLINE.

    Target "local":
        Even though this does *not* render locally this is seen as
        a 'local' submission as it is the regular way of submitting
        a Houdini render locally.

    """

    label = "Submit Render to Deadline"
    order = pyblish.api.IntegratorOrder + 0.3
    hosts = ["houdini"]
    families = ["usdrender",
                "redshift_rop",
                "arnold_rop",
                "mantra_rop",
                "karma_rop",
                "vray_rop"]
    targets = ["local"]
    use_published = True

    # presets
    export_priority = 50
    export_chunk_size = 10
    export_group = ""
    priority = 50
    chunk_size = 1
    group = ""
    
    @classmethod

    def get_attribute_defs(cls):
        return []
        '''
        return [
            BoolDef(
                "suspend_publish",
                default=False,
                label="Suspend publish"
            ),
            NumberDef(
                "priority",
                label="Priority",
                default=cls.priority,
                decimals=0
            ),
            NumberDef(
                "chunk",
                label="Frames Per Task",
                default=cls.chunk_size,
                decimals=0,
                minimum=1,
                maximum=1000
            ),
            TextDef(
                "group",
                default=cls.group,
                label="Group Name"
            ),
            NumberDef(
                "export_priority",
                label="Export Priority",
                default=cls.export_priority,
                decimals=0
            ),
            NumberDef(
                "export_chunk",
                label="Export Frames Per Task",
                default=cls.export_chunk_size,
                decimals=0,
                minimum=1,
                maximum=1000
            ),
            TextDef(
                "export_group",
                default=cls.export_group,
                label="Export Group Name"
            ),
        ]
        '''


    def get_job_info(self, dependency_job_ids=None):

        instance = self._instance
        context = instance.context

        # ------------------------------------------
        # attribute_values = self.get_attr_values_from_data(instance.data)
        # ------------------------------------------

        # Whether Deadline render submission is being split in two
        # (extract + render)
        split_render_job = instance.data.get("splitRender")

        # If there's some dependency job ids we can assume this is a render job
        # and not an export job
        is_export_job = True
        if dependency_job_ids:
            is_export_job = False

        job_type = "[RENDER]"
        if split_render_job and not is_export_job:
            # Convert from family to Deadline plugin name
            # i.e., arnold_rop -> Arnold
            plugin = (
                instance.data["productType"].replace("_rop", "").capitalize()
            )
        else:
            plugin = "Houdini"
            if split_render_job:
                job_type = "[EXPORT IFD]"

        job_info = DeadlineJobInfo(Plugin=plugin)

        filepath = context.data["currentFile"]
        filename = os.path.basename(filepath)
        job_info.Name = "{} - {} {}".format(filename, instance.name, job_type)
        job_info.BatchName = filename

        job_info.UserName = context.data.get(
            "deadlineUser", getpass.getuser())

<<<<<<< HEAD
        '''
        if split_render_job and is_export_job:
            job_info.Priority = attribute_values.get(
                "export_priority", self.export_priority
            )
        else:
            job_info.Priority = attribute_values.get(
                "priority", self.priority
            )
        '''
        if split_render_job and is_export_job:
            job_info.Priority = instance.data["export_priority"]
        else:
            job_info.Priority = instance.data["priority"]

=======
>>>>>>> e1c20f1b
        if is_in_tests():
            job_info.BatchName += datetime.now().strftime("%d%m%Y%H%M%S")

        # Deadline requires integers in frame range
        use_preview_frames = instance.data["use_preview_frames"]

        if not use_preview_frames:
            start = instance.data["frameStartHandle"]
            end = instance.data["frameEndHandle"]
            frames = "{start}-{end}x{step}".format(
                start=int(start),
                end=int(end),
                step=int(instance.data["byFrameStep"]),
            )
        else:
            frames = self._get_non_preview_frames()

        job_info.Frames = frames

        # Make sure we make job frame dependent so render tasks pick up a soon
        # as export tasks are done
        if split_render_job and not is_export_job:
            job_info.IsFrameDependent = True

        job_info.Pool = instance.data.get("primaryPool")
        job_info.SecondaryPool = instance.data.get("secondaryPool")
<<<<<<< HEAD
        job_info.Group = self.group
        '''
=======
        
>>>>>>> e1c20f1b
        if split_render_job and is_export_job:
            job_info.Priority = attribute_values.get(
                "export_priority", self.export_priority
            )
            job_info.ChunkSize = attribute_values.get(
                "export_chunk", self.export_chunk_size
            )
            job_info.Group = self.export_group
        else:
            job_info.Priority = attribute_values.get(
                "priority", self.priority
            )
            job_info.ChunkSize = attribute_values.get(
                "chunk", self.chunk_size
            )
<<<<<<< HEAD
        '''
        if split_render_job and is_export_job:
            job_info.ChunkSize = instance.data["export_chunk_size"]
        else:
            job_info.ChunkSize = instance.data["chunk_size"]
=======
            job_info.Group = self.group
>>>>>>> e1c20f1b

        job_info.Comment = context.data.get("comment")

        keys = [
            "FTRACK_API_KEY",
            "FTRACK_API_USER",
            "FTRACK_SERVER",
            "OPENPYPE_SG_USER",
            "AYON_PROJECT_NAME",
            "AYON_FOLDER_PATH",
            "AYON_TASK_NAME",
            "AYON_WORKDIR",
            "AYON_APP_NAME",
            "AYON_LOG_NO_COLORS",
        ]

        environment = {
            key: os.environ[key]
            for key in keys
            if key in os.environ
        }

        for key in keys:
            value = environment.get(key)
            if value:
                job_info.EnvironmentKeyValue[key] = value

        # to recognize render jobs
        job_info.add_render_job_env_var()

        for i, filepath in enumerate(instance.data["files"]):
            dirname = os.path.dirname(filepath)
            fname = os.path.basename(filepath)
            job_info.OutputDirectory += dirname.replace("\\", "/")
            job_info.OutputFilename += fname

        # Add dependencies if given
        if dependency_job_ids:
            job_info.JobDependencies = ",".join(dependency_job_ids)

        return job_info

    def get_plugin_info(self, job_type=None):
        # Not all hosts can import this module.
        import hou

        instance = self._instance
        context = instance.context

        hou_major_minor = hou.applicationVersionString().rsplit(".", 1)[0]

        # Output driver to render
        if job_type == "render":
            product_type = instance.data.get("productType")
            if product_type == "arnold_rop":
                plugin_info = ArnoldRenderDeadlinePluginInfo(
                    InputFile=instance.data["ifdFile"]
                )
            elif product_type == "mantra_rop":
                plugin_info = MantraRenderDeadlinePluginInfo(
                    SceneFile=instance.data["ifdFile"],
                    Version=hou_major_minor,
                )
            elif product_type == "vray_rop":
                plugin_info = VrayRenderPluginInfo(
                    InputFilename=instance.data["ifdFile"],
                )
            elif product_type == "redshift_rop":
                plugin_info = RedshiftRenderPluginInfo(
                    SceneFile=instance.data["ifdFile"]
                )
                # Note: To use different versions of Redshift on Deadline
                #       set the `REDSHIFT_VERSION` env variable in the Tools
                #       settings in the AYON Application plugin. You will also
                #       need to set that version in `Redshift.param` file
                #       of the Redshift Deadline plugin:
                #           [Redshift_Executable_*]
                #           where * is the version number.
                if os.getenv("REDSHIFT_VERSION"):
                    plugin_info.Version = os.getenv("REDSHIFT_VERSION")
                else:
                    self.log.warning((
                        "REDSHIFT_VERSION env variable is not set"
                        " - using version configured in Deadline"
                    ))

            else:
                self.log.error(
                    "Product type '%s' not supported yet to split render job",
                    product_type
                )
                return
        else:
            driver = hou.node(instance.data["instance_node"])
            plugin_info = DeadlinePluginInfo(
                SceneFile=context.data["currentFile"],
                OutputDriver=driver.path(),
                Version=hou_major_minor,
                IgnoreInputs=True
            )

        return attr.asdict(plugin_info)

    def _get_non_preview_frames(self):
        instance = self._instance
        start = int(instance.data["frameStart"])
        end = int(instance.data["frameEnd"])
        skip = int(instance.data['preview_frame_skip'])

        preview_frames = []
        rest_of_frames = []

        for i in range(start, end + 1, skip):
            preview_frames.append(i)

        for i in range(start, end + 1):
            rest_of_frames.append(i)

        rest_of_frames = list(set(rest_of_frames) - set(preview_frames))
        frame_str = ','.join([str(x) for x in rest_of_frames])
        return frame_str

    def process(self, instance):
        use_preview_frames = instance.data["use_preview_frames"]
        if not use_preview_frames:
            super(HoudiniSubmitDeadline, self).process(instance)
        else:
            super(HoudiniSubmitDeadline, self).process(instance, "rest")

        # TODO: Avoid the need for this logic here, needed for submit publish
        # Store output dir for unified publisher (filesequence)
        output_dir = os.path.dirname(instance.data["files"][0])
        instance.data["outputDir"] = output_dir<|MERGE_RESOLUTION|>--- conflicted
+++ resolved
@@ -181,7 +181,6 @@
         job_info.UserName = context.data.get(
             "deadlineUser", getpass.getuser())
 
-<<<<<<< HEAD
         '''
         if split_render_job and is_export_job:
             job_info.Priority = attribute_values.get(
@@ -197,8 +196,6 @@
         else:
             job_info.Priority = instance.data["priority"]
 
-=======
->>>>>>> e1c20f1b
         if is_in_tests():
             job_info.BatchName += datetime.now().strftime("%d%m%Y%H%M%S")
 
@@ -225,12 +222,8 @@
 
         job_info.Pool = instance.data.get("primaryPool")
         job_info.SecondaryPool = instance.data.get("secondaryPool")
-<<<<<<< HEAD
         job_info.Group = self.group
         '''
-=======
-        
->>>>>>> e1c20f1b
         if split_render_job and is_export_job:
             job_info.Priority = attribute_values.get(
                 "export_priority", self.export_priority
@@ -246,15 +239,11 @@
             job_info.ChunkSize = attribute_values.get(
                 "chunk", self.chunk_size
             )
-<<<<<<< HEAD
         '''
         if split_render_job and is_export_job:
             job_info.ChunkSize = instance.data["export_chunk_size"]
         else:
             job_info.ChunkSize = instance.data["chunk_size"]
-=======
-            job_info.Group = self.group
->>>>>>> e1c20f1b
 
         job_info.Comment = context.data.get("comment")
 
