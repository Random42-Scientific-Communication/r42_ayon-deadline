--- conflicted
+++ resolved
@@ -263,18 +263,8 @@
         node_list(list): list of nodes which are previously loaded
     """
     node_list = []
-<<<<<<< HEAD
-    '''
-    sel_list = rt.getProperty(container.modifiers[0].openPypeData, "sel_list")
-    for obj in rt.Objects:
-        if str(obj) in sel_list:
-            node_list.append(obj)
-    '''
-    node_transform_monitor_list = rt.getProperty(container.modifiers[0].openPypeData, "all_handles")
-=======
     node_transform_monitor_list = rt.getProperty(
         container.modifiers[0].openPypeData, "all_handles")
->>>>>>> 8fdd804f
     for node_transform_monitor in node_transform_monitor_list:
         node_list.append(node_transform_monitor.node)
     return node_list
