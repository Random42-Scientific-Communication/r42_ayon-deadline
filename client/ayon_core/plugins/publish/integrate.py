import os
import logging
import sys
import copy

import clique
import six
import pyblish.api
from ayon_api import (
    get_attributes_for_type,
    get_product_by_name,
    get_version_by_name,
    get_representations,
)
from ayon_api.operations import (
    OperationsSession,
    new_product_entity,
    new_version_entity,
    new_representation_entity,
)
from ayon_api.utils import create_entity_id

from ayon_core.lib import source_hash
from ayon_core.lib.file_transaction import (
    FileTransaction,
    DuplicateDestinationError
)
from ayon_core.pipeline.publish import (
    KnownPublishError,
    get_publish_template_name,
)

log = logging.getLogger(__name__)


def prepare_changes(old_entity, new_entity):
    """Prepare changes for entity update.

    Args:
        old_entity: Existing entity.
        new_entity: New entity.

    Returns:
        dict[str, Any]: Changes that have new entity.

    """
    changes = {}
    for key in set(new_entity.keys()):
        if key == "attrib":
            continue

        if key in new_entity and new_entity[key] != old_entity.get(key):
            changes[key] = new_entity[key]
            continue

    attrib_changes = {}
    if "attrib" in new_entity:
        for key, value in new_entity["attrib"].items():
            if value != old_entity["attrib"].get(key):
                attrib_changes[key] = value
    if attrib_changes:
        changes["attrib"] = attrib_changes
    return changes


def get_instance_families(instance):
    """Get all families of the instance"""
    # todo: move this to lib?
    family = instance.data.get("family")
    families = []
    if family:
        families.append(family)

    for _family in (instance.data.get("families") or []):
        if _family not in families:
            families.append(_family)

    return families


def get_frame_padded(frame, padding):
    """Return frame number as string with `padding` amount of padded zeros"""
    return "{frame:0{padding}d}".format(padding=padding, frame=frame)


class IntegrateAsset(pyblish.api.InstancePlugin):
    """Register publish in the database and transfer files to destinations.

    Steps:
        1) Register the product and version
        2) Transfer the representation files to the destination
        3) Register the representation

    Requires:
        instance.data['representations'] - must be a list and each member
        must be a dictionary with following data:
            'files': list of filenames for sequence, string for single file.
                     Only the filename is allowed, without the folder path.
            'stagingDir': "path/to/folder/with/files"
            'name': representation name (usually the same as extension)
            'ext': file extension
        optional data
            "frameStart"
            "frameEnd"
            'fps'
            "data": additional metadata for each representation.
    """

    label = "Integrate Asset"
    order = pyblish.api.IntegratorOrder
<<<<<<< HEAD
=======
    families = ["workfile",
                "pointcache",
                "pointcloud",
                "proxyAbc",
                "camera",
                "animation",
                "model",
                "maxScene",
                "mayaAscii",
                "mayaScene",
                "setdress",
                "layout",
                "ass",
                "vdbcache",
                "scene",
                "vrayproxy",
                "vrayscene_layer",
                "render",
                "prerender",
                "imagesequence",
                "review",
                "rendersetup",
                "rig",
                "plate",
                "look",
                "ociolook",
                "audio",
                "yetiRig",
                "yeticache",
                "nukenodes",
                "gizmo",
                "source",
                "matchmove",
                "image",
                "assembly",
                "fbx",
                "gltf",
                "textures",
                "action",
                "harmony.template",
                "harmony.palette",
                "editorial",
                "background",
                "camerarig",
                "redshiftproxy",
                "effect",
                "xgen",
                "hda",
                "usd",
                "staticMesh",
                "skeletalMesh",
                "mvLook",
                "mvUsd",
                "mvUsdComposition",
                "mvUsdOverride",
                "online",
                "uasset",
                "blendScene",
                "yeticacheUE",
                "tycache",
                "csv_ingest_file",
                ]

>>>>>>> d592e566
    default_template_name = "publish"

    # Representation context keys that should always be written to
    # the database even if not used by the destination template
    db_representation_context_keys = [
        "project",
        "asset",
        "hierarchy",
        "folder",
        "task",
        "product",
        "subset",
        "family",
        "version",
        "representation",
        "username",
        "user",
        "output"
    ]

    def process(self, instance):
        # Instance should be integrated on a farm
        if instance.data.get("farm"):
            self.log.debug(
                "Instance is marked to be processed on farm. Skipping")
            return

        # Instance is marked to not get integrated
        if not instance.data.get("integrate", True):
            self.log.debug("Instance is marked to skip integrating. Skipping")
            return

        filtered_repres = self.filter_representations(instance)
        # Skip instance if there are not representations to integrate
        #   all representations should not be integrated
        if not filtered_repres:
            self.log.warning((
                "Skipping, there are no representations"
                " to integrate for instance {}"
            ).format(instance.data["productType"]))
            return

        file_transactions = FileTransaction(log=self.log,
                                            # Enforce unique transfers
                                            allow_queue_replacements=False)
        try:
            self.register(instance, file_transactions, filtered_repres)
        except DuplicateDestinationError as exc:
            # Raise DuplicateDestinationError as KnownPublishError
            # and rollback the transactions
            file_transactions.rollback()
            six.reraise(KnownPublishError,
                        KnownPublishError(exc),
                        sys.exc_info()[2])
        except Exception:
            # clean destination
            # todo: preferably we'd also rollback *any* changes to the database
            file_transactions.rollback()
            self.log.critical("Error when registering", exc_info=True)
            six.reraise(*sys.exc_info())

        # Finalizing can't rollback safely so no use for moving it to
        # the try, except.
        file_transactions.finalize()

    def filter_representations(self, instance):
        # Prepare repsentations that should be integrated
        repres = instance.data.get("representations")
        # Raise error if instance don't have any representations
        if not repres:
            raise KnownPublishError(
                "Instance {} has no representations to integrate".format(
                    instance.data["productType"]
                )
            )

        # Validate type of stored representations
        if not isinstance(repres, (list, tuple)):
            raise TypeError(
                "Instance 'files' must be a list, got: {0} {1}".format(
                    str(type(repres)), str(repres)
                )
            )

        # Filter representations
        filtered_repres = []
        for repre in repres:
            if "delete" in repre.get("tags", []):
                continue
            filtered_repres.append(repre)

        return filtered_repres

    def register(self, instance, file_transactions, filtered_repres):
        project_name = instance.context.data["projectName"]

        instance_stagingdir = instance.data.get("stagingDir")
        if not instance_stagingdir:
            self.log.debug((
                "{0} is missing reference to staging directory."
                " Will try to get it from representation."
            ).format(instance))

        else:
            self.log.debug(
                "Establishing staging directory "
                "@ {0}".format(instance_stagingdir)
            )

        template_name = self.get_template_name(instance)

        op_session = OperationsSession()
        product_entity = self.prepare_product(
            instance, op_session, project_name
        )
        version_entity = self.prepare_version(
            instance, op_session, product_entity, project_name
        )
        instance.data["versionEntity"] = version_entity

        anatomy = instance.context.data["anatomy"]

        # Get existing representations (if any)
        existing_repres_by_name = {
            repre_entity["name"].lower(): repre_entity
            for repre_entity in get_representations(
                project_name,
                version_ids=[version_entity["id"]]
            )
        }

        # Prepare all representations
        prepared_representations = []
        for repre in filtered_repres:
            # todo: reduce/simplify what is returned from this function
            prepared = self.prepare_representation(
                repre,
                template_name,
                existing_repres_by_name,
                version_entity,
                instance_stagingdir,
                instance)

            for src, dst in prepared["transfers"]:
                # todo: add support for hardlink transfers
                file_transactions.add(src, dst)

            prepared_representations.append(prepared)

        # Each instance can also have pre-defined transfers not explicitly
        # part of a representation - like texture resources used by a
        # .ma representation. Those destination paths are pre-defined, etc.
        # todo: should we move or simplify this logic?
        resource_destinations = set()

        file_copy_modes = [
            ("transfers", FileTransaction.MODE_COPY),
            ("hardlinks", FileTransaction.MODE_HARDLINK)
        ]
        for files_type, copy_mode in file_copy_modes:
            for src, dst in instance.data.get(files_type, []):
                self._validate_path_in_project_roots(anatomy, dst)

                file_transactions.add(src, dst, mode=copy_mode)
                resource_destinations.add(os.path.abspath(dst))

        # Bulk write to the database
        # We write the product and version to the database before the File
        # Transaction to reduce the chances of another publish trying to
        # publish to the same version number since that chance can greatly
        # increase if the file transaction takes a long time.
        op_session.commit()

        self.log.info((
            "Product '{}' version {} written to database.."
        ).format(product_entity["name"], version_entity["version"]))

        # Process all file transfers of all integrations now
        self.log.debug("Integrating source files to destination ...")
        file_transactions.process()
        self.log.debug(
            "Backed up existing files: {}".format(file_transactions.backups))
        self.log.debug(
            "Transferred files: {}".format(file_transactions.transferred))
        self.log.debug("Retrieving Representation Site Sync information ...")

        # Compute the resource file infos once (files belonging to the
        # version instance instead of an individual representation) so
        # we can re-use those file infos per representation
        resource_file_infos = self.get_files_info(
            resource_destinations, anatomy
        )

        # Finalize the representations now the published files are integrated
        # Get 'files' info for representations and its attached resources
        new_repre_names_low = set()
        for prepared in prepared_representations:
            repre_entity = prepared["representation"]
            repre_update_data = prepared["repre_update_data"]
            transfers = prepared["transfers"]
            destinations = [dst for src, dst in transfers]
            repre_files = self.get_files_info(
                destinations, anatomy
            )
            # Add the version resource file infos to each representation
            repre_files += resource_file_infos
            repre_entity["files"] = repre_files

            # Set up representation for writing to the database. Since
            # we *might* be overwriting an existing entry if the version
            # already existed we'll use ReplaceOnce with `upsert=True`
            if repre_update_data is None:
                op_session.create_entity(
                    project_name, "representation", repre_entity
                )
            else:
                # Add files to update data
                repre_update_data["files"] = repre_files
                op_session.update_entity(
                    project_name,
                    "representation",
                    repre_entity["id"],
                    repre_update_data
                )

            new_repre_names_low.add(repre_entity["name"].lower())

        # Delete any existing representations that didn't get any new data
        # if the instance is not set to append mode
        if not instance.data.get("append", False):
            for name, existing_repres in existing_repres_by_name.items():
                if name not in new_repre_names_low:
                    # We add the exact representation name because `name` is
                    # lowercase for name matching only and not in the database
                    op_session.delete_entity(
                        project_name, "representation", existing_repres["id"]
                    )

        self.log.debug("{}".format(op_session.to_data()))
        op_session.commit()

        # Backwards compatibility used in hero integration.
        # todo: can we avoid the need to store this?
        instance.data["published_representations"] = {
            p["representation"]["id"]: p
            for p in prepared_representations
        }

        self.log.info(
            "Registered {} representations: {}".format(
                len(prepared_representations),
                ", ".join(p["representation"]["name"]
                          for p in prepared_representations)
            )
        )

    def prepare_product(self, instance, op_session, project_name):
        folder_entity = instance.data["folderEntity"]
        product_name = instance.data["productName"]
        product_type = instance.data["productType"]
        self.log.debug("Product: {}".format(product_name))

        # Get existing product if it exists
        existing_product_entity = get_product_by_name(
            project_name, product_name, folder_entity["id"]
        )

        # Define product data
        data = {
            "families": get_instance_families(instance)
        }
        attribibutes = {}

        product_group = instance.data.get("productGroup")
        if product_group:
            attribibutes["productGroup"] = product_group
        elif existing_product_entity:
            # Preserve previous product group if new version does not set it
            product_group = existing_product_entity.get("attrib", {}).get(
                "productGroup"
            )
            if product_group is not None:
                attribibutes["productGroup"] = product_group

        product_id = None
        if existing_product_entity:
            product_id = existing_product_entity["id"]

        product_entity = new_product_entity(
            product_name,
            product_type,
            folder_entity["id"],
            data=data,
            attribs=attribibutes,
            entity_id=product_id
        )

        if existing_product_entity is None:
            # Create a new product
            self.log.info(
                "Product '%s' not found, creating ..." % product_name
            )
            op_session.create_entity(
                project_name, "product", product_entity
            )

        else:
            # Update existing product data with new data and set in database.
            # We also change the found product in-place so we don't need to
            # re-query the product afterwards
            update_data = prepare_changes(
                existing_product_entity, product_entity
            )
            op_session.update_entity(
                project_name,
                "product",
                product_entity["id"],
                update_data
            )

        self.log.debug("Prepared product: {}".format(product_name))
        return product_entity

    def prepare_version(
        self, instance, op_session, product_entity, project_name
    ):
        version_number = instance.data["version"]
        task_id = None
        task_entity = instance.data.get("taskEntity")
        if task_entity:
            task_id = task_entity["id"]

        existing_version = get_version_by_name(
            project_name,
            version_number,
            product_entity["id"]
        )
        version_id = None
        if existing_version:
            version_id = existing_version["id"]

        all_version_data = self.create_version_data(instance)
        version_data = {}
        version_attributes = {}
        attr_defs = self._get_attributes_for_type(instance.context, "version")
        for key, value in all_version_data.items():
            if key in attr_defs:
                version_attributes[key] = value
            else:
                version_data[key] = value

        version_entity = new_version_entity(
            version_number,
            product_entity["id"],
            task_id=task_id,
            data=version_data,
            attribs=version_attributes,
            entity_id=version_id,
        )

        if existing_version:
            self.log.debug("Updating existing version ...")
            update_data = prepare_changes(existing_version, version_entity)
            op_session.update_entity(
                project_name,
                "version",
                version_entity["id"],
                update_data
            )
        else:
            self.log.debug("Creating new version ...")
            op_session.create_entity(
                project_name, "version", version_entity
            )

        self.log.debug(
            "Prepared version: v{0:03d}".format(version_entity["version"])
        )

        return version_entity

    def _validate_repre_files(self, files, is_sequence_representation):
        """Validate representation files before transfer preparation.

        Check if files contain only filenames instead of full paths and check
        if sequence don't contain more than one sequence or has remainders.

        Args:
            files (Union[str, List[str]]): Files from representation.
            is_sequence_representation (bool): Files are for sequence.

        Raises:
            KnownPublishError: If validations don't pass.
        """

        if not files:
            return

        if not is_sequence_representation:
            files = [files]

        if any(os.path.isabs(fname) for fname in files):
            raise KnownPublishError("Given file names contain full paths")

        if not is_sequence_representation:
            return

        src_collections, remainders = clique.assemble(files)
        if len(files) < 2 or len(src_collections) != 1 or remainders:
            raise KnownPublishError((
                "Files of representation does not contain proper"
                " sequence files.\nCollected collections: {}"
                "\nCollected remainders: {}"
            ).format(
                ", ".join([str(col) for col in src_collections]),
                ", ".join([str(rem) for rem in remainders])
            ))

    def prepare_representation(
        self,
        repre,
        template_name,
        existing_repres_by_name,
        version_entity,
        instance_stagingdir,
        instance
    ):
        # pre-flight validations
        if repre["ext"].startswith("."):
            raise KnownPublishError((
                "Extension must not start with a dot '.': {}"
            ).format(repre["ext"]))

        if repre.get("transfers"):
            raise KnownPublishError((
                "Representation is not allowed to have transfers"
                "data before integration. They are computed in "
                "the integrator. Got: {}"
            ).format(repre["transfers"]))

        # create template data for Anatomy
        template_data = copy.deepcopy(instance.data["anatomyData"])

        # required representation keys
        files = repre["files"]
        template_data["representation"] = repre["name"]
        template_data["ext"] = repre["ext"]

        # allow overwriting existing version
        template_data["version"] = version_entity["version"]

        # add template data for colorspaceData
        if repre.get("colorspaceData"):
            colorspace = repre["colorspaceData"]["colorspace"]
            # replace spaces with underscores
            # pipeline.colorspace.parse_colorspace_from_filepath
            # is checking it with underscores too
            colorspace = colorspace.replace(" ", "_")
            template_data["colorspace"] = colorspace

        stagingdir = repre.get("stagingDir")
        if not stagingdir:
            # Fall back to instance staging dir if not explicitly
            # set for representation in the instance
            self.log.debug((
                "Representation uses instance staging dir: {}"
            ).format(instance_stagingdir))
            stagingdir = instance_stagingdir

        if not stagingdir:
            raise KnownPublishError(
                "No staging directory set for representation: {}".format(repre)
            )

        # optionals
        # retrieve additional anatomy data from representation if exists
        for key, anatomy_key in {
            # Representation Key: Anatomy data key
            "resolutionWidth": "resolution_width",
            "resolutionHeight": "resolution_height",
            "fps": "fps",
            "outputName": "output",
            "originalBasename": "originalBasename"
        }.items():
            # Allow to take value from representation
            # if not found also consider instance.data
            value = repre.get(key)
            if value is None:
                value = instance.data.get(key)

            if value is not None:
                template_data[anatomy_key] = value

        self.log.debug("Anatomy template name: {}".format(template_name))
        anatomy = instance.context.data["anatomy"]
        publish_template = anatomy.get_template_item("publish", template_name)
        path_template_obj = publish_template["path"]
        template = path_template_obj.template.replace("\\", "/")

        is_udim = bool(repre.get("udim"))

        # handle publish in place
        if "{originalDirname}" in template:
            # store as originalDirname only original value without project root
            # if instance collected originalDirname is present, it should be
            # used for all represe
            # from temp to final
            original_directory = (
                instance.data.get("originalDirname") or instance_stagingdir)

            _rootless = self.get_rootless_path(anatomy, original_directory)
            if _rootless == original_directory:
                raise KnownPublishError((
                        "Destination path '{}' ".format(original_directory) +
                        "must be in project dir"
                ))
            relative_path_start = _rootless.rfind('}') + 2
            without_root = _rootless[relative_path_start:]
            template_data["originalDirname"] = without_root

        is_sequence_representation = isinstance(files, (list, tuple))
        self._validate_repre_files(files, is_sequence_representation)

        # Output variables of conditions below:
        # - transfers (List[Tuple[str, str]]): src -> dst filepaths to copy
        # - repre_context (Dict[str, Any]): context data used to fill template
        # - template_data (Dict[str, Any]): source data used to fill template
        #   - to add required data to 'repre_context' not used for
        #       formatting

        # Treat template with 'orignalBasename' in special way
        if "{originalBasename}" in template:
            # Remove 'frame' from template data
            template_data.pop("frame", None)

            # Find out first frame string value
            first_index_padded = None
            if not is_udim and is_sequence_representation:
                col = clique.assemble(files)[0][0]
                sorted_frames = tuple(sorted(col.indexes))
                # First frame used for end value
                first_frame = sorted_frames[0]
                # Get last frame for padding
                last_frame = sorted_frames[-1]
                # Use padding from collection of length of last frame as string
                padding = max(col.padding, len(str(last_frame)))
                first_index_padded = get_frame_padded(
                    frame=first_frame,
                    padding=padding
                )

            # Convert files to list for single file as remaining part is only
            #   transfers creation (iteration over files)
            if not is_sequence_representation:
                files = [files]

            repre_context = None
            transfers = []
            for src_file_name in files:
                template_data["originalBasename"], _ = os.path.splitext(
                    src_file_name)

                dst = path_template_obj.format_strict(template_data)
                src = os.path.join(stagingdir, src_file_name)
                transfers.append((src, dst))
                if repre_context is None:
                    repre_context = dst.used_values

            if not is_udim and first_index_padded is not None:
                repre_context["frame"] = first_index_padded

        elif is_sequence_representation:
            # Collection of files (sequence)
            src_collections, remainders = clique.assemble(files)

            src_collection = src_collections[0]
            destination_indexes = list(src_collection.indexes)
            # Use last frame for minimum padding
            #   - that should cover both 'udim' and 'frame' minimum padding
            destination_padding = len(str(destination_indexes[-1]))
            if not is_udim:
                # Change padding for frames if template has defined higher
                #   padding.
                template_padding = anatomy.templates_obj.frame_padding
                if template_padding > destination_padding:
                    destination_padding = template_padding

                # If the representation has `frameStart` set it renumbers the
                # frame indices of the published collection. It will start from
                # that `frameStart` index instead. Thus if that frame start
                # differs from the collection we want to shift the destination
                # frame indices from the source collection.
                # In case source are published in place we need to
                # skip renumbering
                repre_frame_start = repre.get("frameStart")
                if repre_frame_start is not None:
                    index_frame_start = int(repre_frame_start)
                    # Shift destination sequence to the start frame
                    destination_indexes = [
                        index_frame_start + idx
                        for idx in range(len(destination_indexes))
                    ]

            # To construct the destination template with anatomy we require
            # a Frame or UDIM tile set for the template data. We use the first
            # index of the destination for that because that could've shifted
            # from the source indexes, etc.
            first_index_padded = get_frame_padded(
                frame=destination_indexes[0],
                padding=destination_padding
            )

            # Construct destination collection from template
            repre_context = None
            dst_filepaths = []
            for index in destination_indexes:
                if is_udim:
                    template_data["udim"] = index
                else:
                    template_data["frame"] = index
                template_filled = path_template_obj.format_strict(
                    template_data
                )
                dst_filepaths.append(template_filled)
                if repre_context is None:
                    self.log.debug(
                        "Template filled: {}".format(str(template_filled))
                    )
                    repre_context = template_filled.used_values

            # Make sure context contains frame
            # NOTE: Frame would not be available only if template does not
            #   contain '{frame}' in template -> Do we want support it?
            if not is_udim:
                repre_context["frame"] = first_index_padded

            # Update the destination indexes and padding
            dst_collection = clique.assemble(dst_filepaths)[0][0]
            dst_collection.padding = destination_padding
            if len(src_collection.indexes) != len(dst_collection.indexes):
                raise KnownPublishError((
                    "This is a bug. Source sequence frames length"
                    " does not match integration frames length"
                ))

            # Multiple file transfers
            transfers = []
            for src_file_name, dst in zip(src_collection, dst_collection):
                src = os.path.join(stagingdir, src_file_name)
                transfers.append((src, dst))

        else:
            # Single file
            # Manage anatomy template data
            template_data.pop("frame", None)
            if is_udim:
                template_data["udim"] = repre["udim"][0]
            # Construct destination filepath from template
            template_filled = path_template_obj.format_strict(template_data)
            repre_context = template_filled.used_values
            dst = os.path.normpath(template_filled)

            # Single file transfer
            src = os.path.join(stagingdir, files)
            transfers = [(src, dst)]

        # todo: Are we sure the assumption each representation
        #       ends up in the same folder is valid?
        if not instance.data.get("publishDir"):
            template_obj = publish_template["directory"]
            template_filled = template_obj.format_strict(template_data)
            instance.data["publishDir"] = template_filled

        for key in self.db_representation_context_keys:
            # Also add these values to the context even if not used by the
            # destination template
            value = template_data.get(key)
            if value is not None:
                repre_context[key] = value

        # Explicitly store the full list even though template data might
        # have a different value because it uses just a single udim tile
        if repre.get("udim"):
            repre_context["udim"] = repre.get("udim")  # store list

        # Use previous representation's id if there is a name match
        existing = existing_repres_by_name.get(repre["name"].lower())
        repre_id = None
        if existing:
            repre_id = existing["id"]

        # Store first transferred destination as published path data
        # - used primarily for reviews that are integrated to custom modules
        # TODO we should probably store all integrated files
        #   related to the representation?
        published_path = transfers[0][1]
        repre["published_path"] = published_path

        # todo: `repre` is not the actual `representation` entity
        #       we should simplify/clarify difference between data above
        #       and the actual representation entity for the database
        attr_defs = self._get_attributes_for_type(
            instance.context, "representation"
        )
        attributes = {"path": published_path, "template": template}
        data = {"context": repre_context}
        for key, value in repre.get("data", {}).items():
            if key in attr_defs:
                attributes[key] = value
            else:
                data[key] = value

        # add colorspace data if any exists on representation
        if repre.get("colorspaceData"):
            data["colorspaceData"] = repre["colorspaceData"]

        repre_doc = new_representation_entity(
            repre["name"],
            version_entity["id"],
            # files are filled afterwards
            [],
            data=data,
            attribs=attributes,
            entity_id=repre_id
        )
        update_data = None
        if repre_id is not None:
            update_data = prepare_changes(existing, repre_doc)

        return {
            "representation": repre_doc,
            "repre_update_data": update_data,
            "anatomy_data": template_data,
            "transfers": transfers,
            # todo: avoid the need for 'published_files' used by Integrate Hero
            # backwards compatibility
            "published_files": [transfer[1] for transfer in transfers]
        }

    def create_version_data(self, instance):
        """Create the data dictionary for the version

        Args:
            instance: the current instance being published

        Returns:
            dict: the required information for version["data"]
        """

        context = instance.context

        # create relative source path for DB
        if "source" in instance.data:
            source = instance.data["source"]
        else:
            source = context.data["currentFile"]
            anatomy = instance.context.data["anatomy"]
            source = self.get_rootless_path(anatomy, source)
        self.log.debug("Source: {}".format(source))

        version_data = {
            "families": get_instance_families(instance),
            "time": context.data["time"],
            "author": context.data["user"],
            "source": source,
            "comment": instance.data["comment"],
            "machine": context.data.get("machine"),
            "fps": instance.data.get("fps", context.data.get("fps"))
        }

        # todo: preferably we wouldn't need this "if dict" etc. logic and
        #       instead be able to rely what the input value is if it's set.
        intent_value = context.data.get("intent")
        if intent_value and isinstance(intent_value, dict):
            intent_value = intent_value.get("value")

        if intent_value:
            version_data["intent"] = intent_value

        # Include optional data if present in
        optionals = [
            "frameStart", "frameEnd", "step",
            "handleEnd", "handleStart", "sourceHashes"
        ]
        for key in optionals:
            if key in instance.data:
                version_data[key] = instance.data[key]

        # Include instance.data[versionData] directly
        version_data_instance = instance.data.get("versionData")
        if version_data_instance:
            version_data.update(version_data_instance)

        return version_data

    def get_template_name(self, instance):
        """Return anatomy template name to use for integration"""

        # Anatomy data is pre-filled by Collectors
        context = instance.context
        project_name = context.data["projectName"]

        # Task can be optional in anatomy data
        host_name = context.data["hostName"]
        anatomy_data = instance.data["anatomyData"]
        product_type = instance.data["productType"]
        task_info = anatomy_data.get("task") or {}

        return get_publish_template_name(
            project_name,
            host_name,
            product_type,
            task_name=task_info.get("name"),
            task_type=task_info.get("type"),
            project_settings=context.data["project_settings"],
            logger=self.log
        )

    def get_rootless_path(self, anatomy, path):
        """Returns, if possible, path without absolute portion from root
            (eg. 'c:\' or '/opt/..')

         This information is platform dependent and shouldn't be captured.
         Example:
             'c:/projects/MyProject1/Assets/publish...' >
             '{root}/MyProject1/Assets...'

        Args:
            anatomy (Anatomy): Project anatomy.
            path (str): Absolute path.

        Returns:
            str: Path where root path is replaced by formatting string.

        """
        success, rootless_path = anatomy.find_root_template_from_path(path)
        if success:
            path = rootless_path
        else:
            self.log.warning((
                "Could not find root path for remapping \"{}\"."
                " This may cause issues on farm."
            ).format(path))
        return path

    def get_files_info(self, filepaths, anatomy):
        """Prepare 'files' info portion for representations.

        Arguments:
            filepaths (Iterable[str]): List of transferred file paths.
            anatomy (Anatomy): Project anatomy.

        Returns:
            list[dict[str, Any]]: Representation 'files' information.

        """
        file_infos = []
        for filepath in filepaths:
            file_info = self.prepare_file_info(filepath, anatomy)
            file_infos.append(file_info)
        return file_infos

    def prepare_file_info(self, path, anatomy):
        """ Prepare information for one file (asset or resource)

        Arguments:
            path (str): Destination url of published file.
            anatomy (Anatomy): Project anatomy part from instance.

        Returns:
            dict[str, Any]: Representation file info dictionary.

        """
        return {
            "id": create_entity_id(),
            "name": os.path.basename(path),
            "path": self.get_rootless_path(anatomy, path),
            "size": os.path.getsize(path),
            "hash": source_hash(path),
            "hash_type": "op3",
        }

    def _validate_path_in_project_roots(self, anatomy, file_path):
        """Checks if 'file_path' starts with any of the roots.

        Used to check that published path belongs to project, eg. we are not
        trying to publish to local only folder.
        Args:
            anatomy (Anatomy): Project anatomy.
            file_path (str): Filepath.

        Raises:
            KnownPublishError: When failed to find root for the path.
        """
        path = self.get_rootless_path(anatomy, file_path)
        if not path:
            raise KnownPublishError((
                "Destination path '{}' ".format(file_path) +
                "must be in project dir"
            ))

    def _get_attributes_for_type(self, context, entity_type):
        return self._get_attributes_by_type(context)[entity_type]

    def _get_attributes_by_type(self, context):
        attributes = context.data.get("ayonAttributes")
        if attributes is None:
            attributes = {}
            for key in (
                "project",
                "folder",
                "product",
                "version",
                "representation",
            ):
                attributes[key] = get_attributes_for_type(key)
            context.data["ayonAttributes"] = attributes
        return attributes<|MERGE_RESOLUTION|>--- conflicted
+++ resolved
@@ -108,72 +108,6 @@
 
     label = "Integrate Asset"
     order = pyblish.api.IntegratorOrder
-<<<<<<< HEAD
-=======
-    families = ["workfile",
-                "pointcache",
-                "pointcloud",
-                "proxyAbc",
-                "camera",
-                "animation",
-                "model",
-                "maxScene",
-                "mayaAscii",
-                "mayaScene",
-                "setdress",
-                "layout",
-                "ass",
-                "vdbcache",
-                "scene",
-                "vrayproxy",
-                "vrayscene_layer",
-                "render",
-                "prerender",
-                "imagesequence",
-                "review",
-                "rendersetup",
-                "rig",
-                "plate",
-                "look",
-                "ociolook",
-                "audio",
-                "yetiRig",
-                "yeticache",
-                "nukenodes",
-                "gizmo",
-                "source",
-                "matchmove",
-                "image",
-                "assembly",
-                "fbx",
-                "gltf",
-                "textures",
-                "action",
-                "harmony.template",
-                "harmony.palette",
-                "editorial",
-                "background",
-                "camerarig",
-                "redshiftproxy",
-                "effect",
-                "xgen",
-                "hda",
-                "usd",
-                "staticMesh",
-                "skeletalMesh",
-                "mvLook",
-                "mvUsd",
-                "mvUsdComposition",
-                "mvUsdOverride",
-                "online",
-                "uasset",
-                "blendScene",
-                "yeticacheUE",
-                "tycache",
-                "csv_ingest_file",
-                ]
-
->>>>>>> d592e566
     default_template_name = "publish"
 
     # Representation context keys that should always be written to
@@ -362,7 +296,7 @@
 
         # Compute the resource file infos once (files belonging to the
         # version instance instead of an individual representation) so
-        # we can re-use those file infos per representation
+        # we can reuse those file infos per representation
         resource_file_infos = self.get_files_info(
             resource_destinations, anatomy
         )
