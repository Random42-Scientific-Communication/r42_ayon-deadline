--- conflicted
+++ resolved
@@ -1,4 +1,3 @@
-<<<<<<< HEAD
 import collections
 import os
 import uuid
@@ -406,7 +405,7 @@
         )
     ]
 
-    def main(self, data, remove_publish_folder):
+    def main(self, project_name, data, remove_publish_folder):
         size = 0
 
         if not data:
@@ -421,507 +420,4 @@
                 data["dir_paths"], data["file_paths_by_dir"], delete=False
             )
 
-        return size
-=======
-# TODO This plugin is not converted for AYON
-#
-# import collections
-# import os
-# import uuid
-#
-# import clique
-# import ayon_api
-# from pymongo import UpdateOne
-# import qargparse
-# from qtpy import QtWidgets, QtCore
-#
-# from ayon_core import style
-# from ayon_core.addon import AddonsManager
-# from ayon_core.lib import format_file_size
-# from ayon_core.pipeline import load, Anatomy
-# from ayon_core.pipeline.load import (
-#     get_representation_path_with_anatomy,
-#     InvalidRepresentationContext,
-# )
-#
-#
-# class DeleteOldVersions(load.ProductLoaderPlugin):
-#     """Deletes specific number of old version"""
-#
-#     is_multiple_contexts_compatible = True
-#     sequence_splitter = "__sequence_splitter__"
-#
-#     representations = {"*"}
-#     product_types = {"*"}
-#     tool_names = ["library_loader"]
-#
-#     label = "Delete Old Versions"
-#     order = 35
-#     icon = "trash"
-#     color = "#d8d8d8"
-#
-#     options = [
-#         qargparse.Integer(
-#             "versions_to_keep", default=2, min=0, help="Versions to keep:"
-#         ),
-#         qargparse.Boolean(
-#             "remove_publish_folder", help="Remove publish folder:"
-#         )
-#     ]
-#
-#     def delete_whole_dir_paths(self, dir_paths, delete=True):
-#         size = 0
-#
-#         for dir_path in dir_paths:
-#             # Delete all files and fodlers in dir path
-#             for root, dirs, files in os.walk(dir_path, topdown=False):
-#                 for name in files:
-#                     file_path = os.path.join(root, name)
-#                     size += os.path.getsize(file_path)
-#                     if delete:
-#                         os.remove(file_path)
-#                         self.log.debug("Removed file: {}".format(file_path))
-#
-#                 for name in dirs:
-#                     if delete:
-#                         os.rmdir(os.path.join(root, name))
-#
-#             if not delete:
-#                 continue
-#
-#             # Delete even the folder and it's parents folders if they are empty
-#             while True:
-#                 if not os.path.exists(dir_path):
-#                     dir_path = os.path.dirname(dir_path)
-#                     continue
-#
-#                 if len(os.listdir(dir_path)) != 0:
-#                     break
-#
-#                 os.rmdir(os.path.join(dir_path))
-#
-#         return size
-#
-#     def path_from_representation(self, representation, anatomy):
-#         try:
-#             context = representation["context"]
-#         except KeyError:
-#             return (None, None)
-#
-#         try:
-#             path = get_representation_path_with_anatomy(
-#                 representation, anatomy
-#             )
-#         except InvalidRepresentationContext:
-#             return (None, None)
-#
-#         sequence_path = None
-#         if "frame" in context:
-#             context["frame"] = self.sequence_splitter
-#             sequence_path = get_representation_path_with_anatomy(
-#                 representation, anatomy
-#             )
-#
-#         if sequence_path:
-#             sequence_path = sequence_path.normalized()
-#
-#         return (path.normalized(), sequence_path)
-#
-#     def delete_only_repre_files(self, dir_paths, file_paths, delete=True):
-#         size = 0
-#
-#         for dir_id, dir_path in dir_paths.items():
-#             dir_files = os.listdir(dir_path)
-#             collections, remainders = clique.assemble(dir_files)
-#             for file_path, seq_path in file_paths[dir_id]:
-#                 file_path_base = os.path.split(file_path)[1]
-#                 # Just remove file if `frame` key was not in context or
-#                 # filled path is in remainders (single file sequence)
-#                 if not seq_path or file_path_base in remainders:
-#                     if not os.path.exists(file_path):
-#                         self.log.debug(
-#                             "File was not found: {}".format(file_path)
-#                         )
-#                         continue
-#
-#                     size += os.path.getsize(file_path)
-#
-#                     if delete:
-#                         os.remove(file_path)
-#                         self.log.debug("Removed file: {}".format(file_path))
-#
-#                     if file_path_base in remainders:
-#                         remainders.remove(file_path_base)
-#                     continue
-#
-#                 seq_path_base = os.path.split(seq_path)[1]
-#                 head, tail = seq_path_base.split(self.sequence_splitter)
-#
-#                 final_col = None
-#                 for collection in collections:
-#                     if head != collection.head or tail != collection.tail:
-#                         continue
-#                     final_col = collection
-#                     break
-#
-#                 if final_col is not None:
-#                     # Fill full path to head
-#                     final_col.head = os.path.join(dir_path, final_col.head)
-#                     for _file_path in final_col:
-#                         if os.path.exists(_file_path):
-#
-#                             size += os.path.getsize(_file_path)
-#
-#                             if delete:
-#                                 os.remove(_file_path)
-#                                 self.log.debug(
-#                                     "Removed file: {}".format(_file_path)
-#                                 )
-#
-#                     _seq_path = final_col.format("{head}{padding}{tail}")
-#                     self.log.debug("Removed files: {}".format(_seq_path))
-#                     collections.remove(final_col)
-#
-#                 elif os.path.exists(file_path):
-#                     size += os.path.getsize(file_path)
-#
-#                     if delete:
-#                         os.remove(file_path)
-#                         self.log.debug("Removed file: {}".format(file_path))
-#                 else:
-#                     self.log.debug(
-#                         "File was not found: {}".format(file_path)
-#                     )
-#
-#         # Delete as much as possible parent folders
-#         if not delete:
-#             return size
-#
-#         for dir_path in dir_paths.values():
-#             while True:
-#                 if not os.path.exists(dir_path):
-#                     dir_path = os.path.dirname(dir_path)
-#                     continue
-#
-#                 if len(os.listdir(dir_path)) != 0:
-#                     break
-#
-#                 self.log.debug("Removed folder: {}".format(dir_path))
-#                 os.rmdir(dir_path)
-#
-#         return size
-#
-#     def message(self, text):
-#         msgBox = QtWidgets.QMessageBox()
-#         msgBox.setText(text)
-#         msgBox.setStyleSheet(style.load_stylesheet())
-#         msgBox.setWindowFlags(
-#             msgBox.windowFlags() | QtCore.Qt.FramelessWindowHint
-#         )
-#         msgBox.exec_()
-#
-#     def get_data(self, context, versions_count):
-#         product_entity = context["product"]
-#         folder_entity = context["folder"]
-#         project_name = context["project"]["name"]
-#         anatomy = Anatomy(project_name)
-#
-#         versions = list(ayon_api.get_versions(
-#             project_name, product_ids=[product_entity["id"]]
-#         ))
-#
-#         versions_by_parent = collections.defaultdict(list)
-#         for ent in versions:
-#             versions_by_parent[ent["productId"]].append(ent)
-#
-#         def sort_func(ent):
-#             return int(ent["version"])
-#
-#         all_last_versions = []
-#         for _parent_id, _versions in versions_by_parent.items():
-#             for idx, version in enumerate(
-#                 sorted(_versions, key=sort_func, reverse=True)
-#             ):
-#                 if idx >= versions_count:
-#                     break
-#                 all_last_versions.append(version)
-#
-#         self.log.debug("Collected versions ({})".format(len(versions)))
-#
-#         # Filter latest versions
-#         for version in all_last_versions:
-#             versions.remove(version)
-#
-#         # Update versions_by_parent without filtered versions
-#         versions_by_parent = collections.defaultdict(list)
-#         for ent in versions:
-#             versions_by_parent[ent["productId"]].append(ent)
-#
-#         # Filter already deleted versions
-#         versions_to_pop = []
-#         for version in versions:
-#             version_tags = version["data"].get("tags")
-#             if version_tags and "deleted" in version_tags:
-#                 versions_to_pop.append(version)
-#
-#         for version in versions_to_pop:
-#             msg = "Folder: \"{}\" | Product: \"{}\" | Version: \"{}\"".format(
-#                 folder_entity["path"],
-#                 product_entity["name"],
-#                 version["version"]
-#             )
-#             self.log.debug((
-#                 "Skipping version. Already tagged as `deleted`. < {} >"
-#             ).format(msg))
-#             versions.remove(version)
-#
-#         version_ids = [ent["id"] for ent in versions]
-#
-#         self.log.debug(
-#             "Filtered versions to delete ({})".format(len(version_ids))
-#         )
-#
-#         if not version_ids:
-#             msg = "Skipping processing. Nothing to delete on {}/{}".format(
-#                 folder_entity["path"], product_entity["name"]
-#             )
-#             self.log.info(msg)
-#             print(msg)
-#             return
-#
-#         repres = list(ayon_api.get_representations(
-#             project_name, version_ids=version_ids
-#         ))
-#
-#         self.log.debug(
-#             "Collected representations to remove ({})".format(len(repres))
-#         )
-#
-#         dir_paths = {}
-#         file_paths_by_dir = collections.defaultdict(list)
-#         for repre in repres:
-#             file_path, seq_path = self.path_from_representation(
-#                 repre, anatomy
-#             )
-#             if file_path is None:
-#                 self.log.debug((
-#                     "Could not format path for represenation \"{}\""
-#                 ).format(str(repre)))
-#                 continue
-#
-#             dir_path = os.path.dirname(file_path)
-#             dir_id = None
-#             for _dir_id, _dir_path in dir_paths.items():
-#                 if _dir_path == dir_path:
-#                     dir_id = _dir_id
-#                     break
-#
-#             if dir_id is None:
-#                 dir_id = uuid.uuid4()
-#                 dir_paths[dir_id] = dir_path
-#
-#             file_paths_by_dir[dir_id].append([file_path, seq_path])
-#
-#         dir_ids_to_pop = []
-#         for dir_id, dir_path in dir_paths.items():
-#             if os.path.exists(dir_path):
-#                 continue
-#
-#             dir_ids_to_pop.append(dir_id)
-#
-#         # Pop dirs from both dictionaries
-#         for dir_id in dir_ids_to_pop:
-#             dir_paths.pop(dir_id)
-#             paths = file_paths_by_dir.pop(dir_id)
-#             # TODO report of missing directories?
-#             paths_msg = ", ".join([
-#                 "'{}'".format(path[0].replace("\\", "/")) for path in paths
-#             ])
-#             self.log.debug((
-#                 "Folder does not exist. Deleting it's files skipped: {}"
-#             ).format(paths_msg))
-#
-#         return {
-#             "dir_paths": dir_paths,
-#             "file_paths_by_dir": file_paths_by_dir,
-#             "versions": versions,
-#             "folder": folder_entity,
-#             "product": product_entity,
-#             "archive_product": versions_count == 0
-#         }
-#
-#     def main(self, project_name, data, remove_publish_folder):
-#         # Size of files.
-#         size = 0
-#         if not data:
-#             return size
-#
-#         if remove_publish_folder:
-#             size = self.delete_whole_dir_paths(data["dir_paths"].values())
-#         else:
-#             size = self.delete_only_repre_files(
-#                 data["dir_paths"], data["file_paths_by_dir"]
-#             )
-#
-#         mongo_changes_bulk = []
-#         for version in data["versions"]:
-#             orig_version_tags = version["data"].get("tags") or []
-#             version_tags = [tag for tag in orig_version_tags]
-#             if "deleted" not in version_tags:
-#                 version_tags.append("deleted")
-#
-#             if version_tags == orig_version_tags:
-#                 continue
-#
-#             update_query = {"id": version["id"]}
-#             update_data = {"$set": {"data.tags": version_tags}}
-#             mongo_changes_bulk.append(UpdateOne(update_query, update_data))
-#
-#         if data["archive_product"]:
-#             mongo_changes_bulk.append(UpdateOne(
-#                 {
-#                     "id": data["product"]["id"],
-#                     "type": "subset"
-#                 },
-#                 {"$set": {"type": "archived_subset"}}
-#             ))
-#
-#         if mongo_changes_bulk:
-#             dbcon = AvalonMongoDB()
-#             dbcon.Session["AYON_PROJECT_NAME"] = project_name
-#             dbcon.install()
-#             dbcon.bulk_write(mongo_changes_bulk)
-#             dbcon.uninstall()
-#
-#         self._ftrack_delete_versions(data)
-#
-#         return size
-#
-#     def _ftrack_delete_versions(self, data):
-#         """Delete version on ftrack.
-#
-#         Handling of ftrack logic in this plugin is not ideal. But in OP3 it is
-#         almost impossible to solve the issue other way.
-#
-#         Note:
-#             Asset versions on ftrack are not deleted but marked as
-#                 "not published" which cause that they're invisible.
-#
-#         Args:
-#             data (dict): Data sent to product loader with full context.
-#         """
-#
-#         # First check for ftrack id on folder entity
-#         #   - skip if ther is none
-#         ftrack_id = data["folder"]["attrib"].get("ftrackId")
-#         if not ftrack_id:
-#             self.log.info((
-#                 "Folder does not have filled ftrack id. Skipped delete"
-#                 " of ftrack version."
-#             ))
-#             return
-#
-#         # Check if ftrack module is enabled
-#         addons_manager = AddonsManager()
-#         ftrack_addon = addons_manager.get("ftrack")
-#         if not ftrack_addon or not ftrack_addon.enabled:
-#             return
-#
-#         import ftrack_api
-#
-#         session = ftrack_api.Session()
-#         product_name = data["product"]["name"]
-#         versions = {
-#             '"{}"'.format(version_doc["name"])
-#             for version_doc in data["versions"]
-#         }
-#         asset_versions = session.query(
-#             (
-#                 "select id, is_published from AssetVersion where"
-#                 " asset.parent.id is \"{}\""
-#                 " and asset.name is \"{}\""
-#                 " and version in ({})"
-#             ).format(
-#                 ftrack_id,
-#                 product_name,
-#                 ",".join(versions)
-#             )
-#         ).all()
-#
-#         # Set attribute `is_published` to `False` on ftrack AssetVersions
-#         for asset_version in asset_versions:
-#             asset_version["is_published"] = False
-#
-#         try:
-#             session.commit()
-#
-#         except Exception:
-#             msg = (
-#                 "Could not set `is_published` attribute to `False`"
-#                 " for selected AssetVersions."
-#             )
-#             self.log.error(msg)
-#             self.message(msg)
-#
-#     def load(self, contexts, name=None, namespace=None, options=None):
-#         try:
-#             size = 0
-#             for count, context in enumerate(contexts):
-#                 versions_to_keep = 2
-#                 remove_publish_folder = False
-#                 if options:
-#                     versions_to_keep = options.get(
-#                         "versions_to_keep", versions_to_keep
-#                     )
-#                     remove_publish_folder = options.get(
-#                         "remove_publish_folder", remove_publish_folder
-#                     )
-#
-#                 data = self.get_data(context, versions_to_keep)
-#                 if not data:
-#                     continue
-#
-#                 project_name = context["project"]["name"]
-#                 size += self.main(project_name, data, remove_publish_folder)
-#                 print("Progressing {}/{}".format(count + 1, len(contexts)))
-#
-#             msg = "Total size of files: {}".format(format_file_size(size))
-#             self.log.info(msg)
-#             self.message(msg)
-#
-#         except Exception:
-#             self.log.error("Failed to delete versions.", exc_info=True)
-#
-#
-# class CalculateOldVersions(DeleteOldVersions):
-#     """Calculate file size of old versions"""
-#     label = "Calculate Old Versions"
-#     order = 30
-#     tool_names = ["library_loader"]
-#
-#     options = [
-#         qargparse.Integer(
-#             "versions_to_keep", default=2, min=0, help="Versions to keep:"
-#         ),
-#         qargparse.Boolean(
-#             "remove_publish_folder", help="Remove publish folder:"
-#         )
-#     ]
-#
-#     def main(self, project_name, data, remove_publish_folder):
-#         size = 0
-#
-#         if not data:
-#             return size
-#
-#         if remove_publish_folder:
-#             size = self.delete_whole_dir_paths(
-#                 data["dir_paths"].values(), delete=False
-#             )
-#         else:
-#             size = self.delete_only_repre_files(
-#                 data["dir_paths"], data["file_paths_by_dir"], delete=False
-#             )
-#
-#         return size
->>>>>>> 95b4d64b
+        return size