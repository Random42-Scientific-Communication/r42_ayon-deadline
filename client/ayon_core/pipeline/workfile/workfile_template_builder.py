--- conflicted
+++ resolved
@@ -1974,25 +1974,6 @@
         self._failed_created_publish_instances.append(creator_data)
 
 
-<<<<<<< HEAD
-def discover_template_placeholder_plugins(*args, **kwargs):
-    return discover(PlaceholderPlugin, *args, **kwargs)
-
-
-def register_template_placeholder_plugin(plugin: PlaceholderPlugin):
-    register_plugin(PlaceholderPlugin, plugin)
-
-
-def deregister_template_placeholder_plugin(plugin: PlaceholderPlugin):
-    deregister_plugin(PlaceholderPlugin, plugin)
-
-
-def register_template_placeholder_plugin_path(path: str):
-    register_plugin_path(PlaceholderPlugin, path)
-
-
-def deregister_template_placeholder_plugin_path(path: str):
-=======
 def discover_workfile_build_plugins(*args, **kwargs):
     return discover(PlaceholderPlugin, *args, **kwargs)
 
@@ -2010,5 +1991,4 @@
 
 
 def deregister_workfile_build_plugin_path(path: str):
->>>>>>> a13bfe1c
     deregister_plugin_path(PlaceholderPlugin, path)