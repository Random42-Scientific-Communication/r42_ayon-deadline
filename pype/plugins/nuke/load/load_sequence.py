import os
import contextlib

from avalon import api
import avalon.io as io


import nuke

from pype.api import Logger
log = Logger().get_logger(__name__, "nuke")


@contextlib.contextmanager
def preserve_trim(node):
    """Preserve the relative trim of the Loader tool.

    This tries to preserve the loader's trim (trim in and trim out) after
    the context by reapplying the "amount" it trims on the clip's length at
    start and end.

    """
    # working script frame range
    script_start = nuke.root()["first_frame"].value()

    start_at_frame = None
    offset_frame = None
    if node['frame_mode'].value() == "start at":
        start_at_frame = node['frame'].value()
    if node['frame_mode'].value() is "offset":
        offset_frame = node['frame'].value()

    try:
        yield
    finally:
        if start_at_frame:
            node['frame_mode'].setValue("start at")
            node['frame'].setValue(str(script_start))
            log.info("start frame of Read was set to"
                     "{}".format(script_start))

        if offset_frame:
            node['frame_mode'].setValue("offset")
            node['frame'].setValue(str((script_start + offset_frame)))
            log.info("start frame of Read was set to"
                     "{}".format(script_start))


def loader_shift(node, frame, relative=True):
    """Shift global in time by i preserving duration

    This moves the loader by i frames preserving global duration. When relative
    is False it will shift the global in to the start frame.

    Args:
        loader (tool): The fusion loader tool.
        frame (int): The amount of frames to move.
        relative (bool): When True the shift is relative, else the shift will
            change the global in to frame.

    Returns:
        int: The resulting relative frame change (how much it moved)

    """
    # working script frame range
    script_start = nuke.root()["first_frame"].value()

    if relative:
        node['frame_mode'].setValue("start at")
        node['frame'].setValue(str(frame))

    return int(script_start)


class LoadSequence(api.Loader):
    """Load image sequence into Nuke"""

    families = ["write", "source", "plate", "render"]
    representations = ["exr", "dpx"]

    label = "Load sequence"
    order = -10
    icon = "code-fork"
    color = "orange"

    def load(self, context, name, namespace, data):
        from avalon.nuke import (
            containerise,
            viewer_update_and_undo_stop
        )

        version = context['version']
        version_data = version.get("data", {})
<<<<<<< HEAD

        first = version_data.get("frameStart", None)
        last = version_data.get("frameEnd", None)
=======
        log.info("version_data: {}\n".format(version_data))
        first = version_data.get("startFrame", None)
        last = version_data.get("endFrame", None)
>>>>>>> 8a638d1b
        handles = version_data.get("handles", 0)
        handle_start = version_data.get("handleStart", 0)
        handle_end = version_data.get("handleEnd", 0)

        # fix handle start and end if none are available
        if not handle_start and not handle_end:
            handle_start = handles
            handle_end = handles

        # # create handles offset
        # first -= handle_start
        # last += handle_end

        # Fallback to asset name when namespace is None
        if namespace is None:
            namespace = context['asset']['name']

        file = self.fname.replace("\\", "/")
        log.info("file: {}\n".format(self.fname))

        read_name = "Read_" + context["representation"]["context"]["subset"]

        # Create the Loader with the filename path set
        with viewer_update_and_undo_stop():
            # TODO: it might be universal read to img/geo/camera
            r = nuke.createNode(
                "Read",
                "name {}".format(read_name))
            r["file"].setValue(file)

            # Set colorspace defined in version data
            colorspace = context["version"]["data"].get("colorspace", None)
            if colorspace is not None:
                r["colorspace"].setValue(str(colorspace))

            loader_shift(r, first, relative=True)
            r["origfirst"].setValue(int(first))
            r["first"].setValue(int(first))
            r["origlast"].setValue(int(last))
            r["last"].setValue(int(last))

            # add additional metadata from the version to imprint to Avalon knob
            add_keys = ["frameStart", "frameEnd", "handles",
                        "source", "colorspace", "author", "fps", "version",
                        "handleStart", "handleEnd"]

            data_imprint = {}
            for k in add_keys:
                if k is 'version':
                    data_imprint.update({k: context["version"]['name']})
                else:
                    data_imprint.update({k: context["version"]['data'].get(k, str(None))})

            data_imprint.update({"objectName": read_name})

            r["tile_color"].setValue(int("0x4ecd25ff", 16))

            return containerise(r,
                                name=name,
                                namespace=namespace,
                                context=context,
                                loader=self.__class__.__name__,
                                data=data_imprint)

    def switch(self, container, representation):
        self.update(container, representation)

    def update(self, container, representation):
        """Update the Loader's path

        Nuke automatically tries to reset some variables when changing
        the loader's path to a new file. These automatic changes are to its
        inputs:

        """

        from avalon.nuke import (
            ls_img_sequence,
            update_container
        )

        node = nuke.toNode(container['objectName'])
        # TODO: prepare also for other Read img/geo/camera
        assert node.Class() == "Read", "Must be Read"

        path = api.get_representation_path(representation)
        file = ls_img_sequence(path)

        # Get start frame from version data
        version = io.find_one({
            "type": "version",
            "_id": representation["parent"]
        })

        # get all versions in list
        versions = io.find({
            "type": "version",
            "parent": version["parent"]
        }).distinct('name')

        max_version = max(versions)

        version_data = version.get("data", {})

        first = version_data.get("frameStart", None)
        last = version_data.get("frameEnd", None)
        handles = version_data.get("handles", 0)
        handle_start = version_data.get("handleStart", 0)
        handle_end = version_data.get("handleEnd", 0)

        if first is None:
            log.warning("Missing start frame for updated version"
                        "assuming starts at frame 0 for: "
                        "{} ({})".format(node['name'].value(), representation))
            first = 0

        # fix handle start and end if none are available
        if not handle_start and not handle_end:
            handle_start = handles
            handle_end = handles

        # create handles offset
        first -= handle_start
        last += handle_end

        # Update the loader's path whilst preserving some values
        with preserve_trim(node):
            node["file"].setValue(file["path"])
            log.info("__ node['file']: {}".format(node["file"].value()))

        # Set the global in to the start frame of the sequence
        loader_shift(node, first, relative=True)
        node["origfirst"].setValue(first)
        node["first"].setValue(first)
        node["origlast"].setValue(last)
        node["last"].setValue(last)

        updated_dict = {}
        updated_dict.update({
            "representation": str(representation["_id"]),
            "frameStart": version_data.get("frameStart"),
            "frameEnd": version_data.get("frameEnd"),
            "version": version.get("name"),
            "colorspace": version_data.get("colorspace"),
            "source": version_data.get("source"),
            "handles": version_data.get("handles"),
            "handleStart": version_data.get("handleStart"),
            "handleEnd": version_data.get("handleEnd"),
            "fps": version_data.get("fps"),
            "author": version_data.get("author"),
            "outputDir": version_data.get("outputDir"),
        })

        # change color of node
        if version.get("name") not in [max_version]:
            node["tile_color"].setValue(int("0xd84f20ff", 16))
        else:
            node["tile_color"].setValue(int("0x4ecd25ff", 16))

        # Update the imprinted representation
        update_container(
            node,
            updated_dict
        )
        log.info("udated to version: {}".format(version.get("name")))

    def remove(self, container):

        from avalon.nuke import viewer_update_and_undo_stop

        node = nuke.toNode(container['objectName'])
        assert node.Class() == "Read", "Must be Read"

        with viewer_update_and_undo_stop():
            nuke.delete(node)<|MERGE_RESOLUTION|>--- conflicted
+++ resolved
@@ -91,15 +91,11 @@
 
         version = context['version']
         version_data = version.get("data", {})
-<<<<<<< HEAD
+
+        log.info("version_data: {}\n".format(version_data))
 
         first = version_data.get("frameStart", None)
         last = version_data.get("frameEnd", None)
-=======
-        log.info("version_data: {}\n".format(version_data))
-        first = version_data.get("startFrame", None)
-        last = version_data.get("endFrame", None)
->>>>>>> 8a638d1b
         handles = version_data.get("handles", 0)
         handle_start = version_data.get("handleStart", 0)
         handle_end = version_data.get("handleEnd", 0)
