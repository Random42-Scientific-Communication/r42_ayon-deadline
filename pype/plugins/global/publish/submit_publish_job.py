--- conflicted
+++ resolved
@@ -224,12 +224,7 @@
         # job so they use the same environment
         environment = job["Props"].get("Env", {})
         environment["PYPE_METADATA_FILE"] = metadata_path
-<<<<<<< HEAD
-        environment["AVALON_PROJECT"] = api.Session.get("AVALON_PROJECT")
-
-=======
         environment["AVALON_PROJECT"] = io.Session["AVALON_PROJECT"]
->>>>>>> d9ea8477
         i = 0
         for index, key in enumerate(environment):
             if key.upper() in self.enviro_filter:
