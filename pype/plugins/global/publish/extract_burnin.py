import os
import json
import copy

import pype.api
import pyblish


class ExtractBurnin(pype.api.Extractor):
    """
    Extractor to create video with pre-defined burnins from
    existing extracted video representation.

    It will work only on represenations having `burnin = True` or
    `tags` including `burnin`
    """

    label = "Extract burnins"
    order = pyblish.api.ExtractorOrder + 0.03
    families = ["review", "burnin"]
<<<<<<< HEAD
    hosts = ["nuke", "maya", "shell", "nukestudio"]
=======
    hosts = ["nuke", "maya", "shell", "premiere"]
>>>>>>> 0dc4e993
    optional = True

    def process(self, instance):
        if "representations" not in instance.data:
            raise RuntimeError("Burnin needs already created mov to work on.")

        context_data = instance.context.data

        version = instance.data.get(
            'version', instance.context.data.get('version'))
        frame_start = int(instance.data.get("frameStart") or 0)
        frame_end = int(instance.data.get("frameEnd") or 1)
        handle_start = instance.data.get("handleStart",
                                         context_data.get("handleStart"))
        handle_end = instance.data.get("handleEnd",
                                       context_data.get("handleEnd"))

        frame_start_handle = frame_start - handle_start
        frame_end_handle = frame_end + handle_end
        duration = frame_end_handle - frame_start_handle + 1

        prep_data = copy.deepcopy(instance.data["anatomyData"])

        if "slate.farm" in instance.data["families"]:
            frame_start_handle += 1
            duration -= 1

        prep_data.update({
            "frame_start": frame_start_handle,
            "frame_end": frame_end_handle,
            "duration": duration,
            "version": int(version),
            "comment": instance.context.data.get("comment", "")
        })

        intent_label = instance.context.data.get("intent")
        if intent_label and isinstance(intent_label, dict):
            intent_label = intent_label.get("label")

        if intent_label:
            prep_data["intent"] = intent_label

        # get anatomy project
        anatomy = instance.context.data['anatomy']

        self.log.debug("__ prep_data: {}".format(prep_data))
        for i, repre in enumerate(instance.data["representations"]):
            self.log.debug("__ i: `{}`, repre: `{}`".format(i, repre))

            if "multipartExr" in repre.get("tags", []):
                # ffmpeg doesn't support multipart exrs
                continue

            if "burnin" not in repre.get("tags", []):
                continue

            is_sequence = "sequence" in repre.get("tags", [])

            # no handles switch from profile tags
            no_handles = "no-handles" in repre.get("tags", [])

            stagingdir = repre["stagingDir"]
            filename = "{0}".format(repre["files"])

            if is_sequence:
                filename = repre["sequence_file"]

            name = "_burnin"
            ext = os.path.splitext(filename)[1]
            movieFileBurnin = filename.replace(ext, "") + name + ext

            if is_sequence:
                fn_splt = filename.split(".")
                movieFileBurnin = ".".join(
                    ((fn_splt[0] + name), fn_splt[-2], fn_splt[-1]))

            self.log.debug("__ movieFileBurnin: `{}`".format(movieFileBurnin))

            full_movie_path = os.path.join(
                os.path.normpath(stagingdir), filename)
            full_burnin_path = os.path.join(
                os.path.normpath(stagingdir), movieFileBurnin)

            self.log.debug("__ full_movie_path: {}".format(full_movie_path))
            self.log.debug("__ full_burnin_path: {}".format(full_burnin_path))

            # create copy of prep_data for anatomy formatting
            _prep_data = copy.deepcopy(prep_data)
            _prep_data["representation"] = repre["name"]
            filled_anatomy = anatomy.format_all(_prep_data)
            _prep_data["anatomy"] = filled_anatomy.get_solved()

            # copy frame range variables
            frame_start_cp = frame_start_handle
            frame_end_cp = frame_end_handle
            duration_cp = duration

            if no_handles:
                frame_start_cp = frame_start
                frame_end_cp = frame_end
                duration_cp = frame_end_cp - frame_start_cp + 1
                _prep_data.update({
                    "frame_start": frame_start_cp,
                    "frame_end": frame_end_cp,
                    "duration": duration_cp,
                })

            # dealing with slates
            slate_frame_start = frame_start_cp
            slate_frame_end = frame_end_cp
            slate_duration = duration_cp

            # exception for slate workflow
            if "slate" in instance.data["families"]:
                if "slate-frame" in repre.get("tags", []):
                    slate_frame_start = frame_start_cp - 1
                    slate_frame_end = frame_end_cp
                    slate_duration = duration_cp + 1

            self.log.debug("__1 slate_frame_start: {}".format(
                slate_frame_start))

            _prep_data.update({
                "slate_frame_start": slate_frame_start,
                "slate_frame_end": slate_frame_end,
                "slate_duration": slate_duration
            })

            burnin_data = {
                "input": full_movie_path.replace("\\", "/"),
                "codec": repre.get("codec", []),
                "output": full_burnin_path.replace("\\", "/"),
                "burnin_data": _prep_data
            }

            self.log.debug("__ burnin_data2: {}".format(burnin_data))

            json_data = json.dumps(burnin_data)

            # Get script path.
            module_path = os.environ['PYPE_MODULE_ROOT']

            # There can be multiple paths in PYPE_MODULE_ROOT, in which case
            # we just take first one.
            if os.pathsep in module_path:
                module_path = module_path.split(os.pathsep)[0]

            scriptpath = os.path.normpath(
                os.path.join(
                    module_path,
                    "pype",
                    "scripts",
                    "otio_burnin.py"
                )
            )

            self.log.debug("__ scriptpath: {}".format(scriptpath))

            # Get executable.
            executable = os.getenv("PYPE_PYTHON_EXE")

            # There can be multiple paths in PYPE_PYTHON_EXE, in which case
            # we just take first one.
            if os.pathsep in executable:
                executable = executable.split(os.pathsep)[0]

            self.log.debug("__ EXE: {}".format(executable))

            args = [executable, scriptpath, json_data]
            self.log.debug("Executing: {}".format(args))
            output = pype.api.subprocess(args)
            self.log.debug("Output: {}".format(output))

            repre_update = {
                "anatomy_template": repre.get("anatomy_template", "render"),
                "files": movieFileBurnin,
                "name": repre["name"],
                "tags": [x for x in repre["tags"] if x != "delete"]
            }

            if is_sequence:
                burnin_seq_files = list()
                for frame_index in range(_prep_data["duration"] + 1):
                    if frame_index == 0:
                        continue
                    burnin_seq_files.append(movieFileBurnin % frame_index)
                repre_update.update({
                    "files": burnin_seq_files
                })

            instance.data["representations"][i].update(repre_update)

            # removing the source mov file
            if is_sequence:
                for frame_index in range(_prep_data["duration"] + 1):
                    if frame_index == 0:
                        continue
                    rm_file = full_movie_path % frame_index
                    os.remove(rm_file)
                    self.log.debug("Removed: `{}`".format(rm_file))
            else:
                os.remove(full_movie_path)
                self.log.debug("Removed: `{}`".format(full_movie_path))

        # Remove any representations tagged for deletion.
        for repre in instance.data["representations"]:
            if "delete" in repre.get("tags", []):
                self.log.debug("Removing representation: {}".format(repre))
                instance.data["representations"].remove(repre)

        self.log.debug(instance.data["representations"])<|MERGE_RESOLUTION|>--- conflicted
+++ resolved
@@ -18,11 +18,7 @@
     label = "Extract burnins"
     order = pyblish.api.ExtractorOrder + 0.03
     families = ["review", "burnin"]
-<<<<<<< HEAD
-    hosts = ["nuke", "maya", "shell", "nukestudio"]
-=======
-    hosts = ["nuke", "maya", "shell", "premiere"]
->>>>>>> 0dc4e993
+    hosts = ["nuke", "maya", "shell", "nukestudio", "premiere"]
     optional = True
 
     def process(self, instance):
