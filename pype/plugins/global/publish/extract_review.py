--- conflicted
+++ resolved
@@ -32,16 +32,6 @@
         output_profiles = self.outputs or {}
 
         inst_data = instance.data
-<<<<<<< HEAD
-        fps = float(inst_data.get("fps"))
-        frame_start = inst_data.get("frameStart")
-        frame_end = inst_data.get("frameEnd")
-        handle_start = inst_data.get("handleStart")
-        handle_end = inst_data.get("handleEnd")
-        resolution_width = inst_data.get("resolutionWidth", self.to_width)
-        resolution_height = inst_data.get("resolutionHeight", self.to_height)
-        pixel_aspect = inst_data.get("pixelAspect", 1)
-=======
         context_data = instance.context.data
         fps = float(inst_data.get("fps"))
         frame_start = inst_data.get("frameStart")
@@ -53,7 +43,6 @@
         pixel_aspect = inst_data.get("pixelAspect", 1)
         resolution_width = inst_data.get("resolutionWidth", to_width)
         resolution_height = inst_data.get("resolutionHeight", to_height)
->>>>>>> fd56b6a3
         self.log.debug("Families In: `{}`".format(inst_data["families"]))
         self.log.debug("__ frame_start: {}".format(frame_start))
         self.log.debug("__ frame_end: {}".format(frame_end))
