import os
import sys
import json
import tempfile
import contextlib
import subprocess
from collections import OrderedDict

from maya import cmds

import pyblish.api
import avalon.maya
from avalon import io, api

import pype.api
import pype.maya.lib as lib

# Modes for transfer
COPY = 1
HARDLINK = 2


def source_hash(filepath, *args):
    """Generate simple identifier for a source file.
    This is used to identify whether a source file has previously been
    processe into the pipeline, e.g. a texture.
    The hash is based on source filepath, modification time and file size.
    This is only used to identify whether a specific source file was already
    published before from the same location with the same modification date.
    We opt to do it this way as opposed to Avalanch C4 hash as this is much
    faster and predictable enough for all our production use cases.
    Args:
        filepath (str): The source file path.
    You can specify additional arguments in the function
    to allow for specific 'processing' values to be included.
    """
    # We replace dots with comma because . cannot be a key in a pymongo dict.
    file_name = os.path.basename(filepath)
    time = str(os.path.getmtime(filepath))
    size = str(os.path.getsize(filepath))
    return "|".join([file_name, time, size] + list(args)).replace(".", ",")


def find_paths_by_hash(texture_hash):
    # Find the texture hash key in the dictionary and all paths that
    # originate from it.
    key = "data.sourceHashes.{0}".format(texture_hash)
    return io.distinct(key, {"type": "version"})


def maketx(source, destination, *args):
    """Make .tx using maketx with some default settings.
    The settings are based on default as used in Arnold's
    txManager in the scene.
    This function requires the `maketx` executable to be
    on the `PATH`.
    Args:
        source (str): Path to source file.
        destination (str): Writing destination path.
    """

    cmd = [
        "maketx",
        "-v",  # verbose
        "-u",  # update mode
        # unpremultiply before conversion (recommended when alpha present)
        "--unpremult",
        "--checknan",
        # use oiio-optimized settings for tile-size, planarconfig, metadata
        "--oiio",
        "--filter lanczos3",
    ]

    cmd.extend(args)
    cmd.extend(["-o", destination, source])

    CREATE_NO_WINDOW = 0x08000000
    kwargs = dict(args=cmd, stderr=subprocess.STDOUT)

    if sys.platform == "win32":
        kwargs["creationflags"] = CREATE_NO_WINDOW
    try:
        out = subprocess.check_output(**kwargs)
    except subprocess.CalledProcessError as exc:
        print(exc)
        import traceback

        traceback.print_exc()
        raise

    return out


@contextlib.contextmanager
def no_workspace_dir():
    """Force maya to a fake temporary workspace directory.

    Note: This is not maya.cmds.workspace 'rootDirectory' but the 'directory'

    This helps to avoid Maya automatically remapping image paths to files
    relative to the currently set directory.

    """

    # Store current workspace
    original = cmds.workspace(query=True, directory=True)

    # Set a fake workspace
    fake_workspace_dir = tempfile.mkdtemp()
    cmds.workspace(directory=fake_workspace_dir)

    try:
        yield
    finally:
        try:
            cmds.workspace(directory=original)
        except RuntimeError:
            # If the original workspace directory didn't exist either
            # ignore the fact that it fails to reset it to the old path
            pass

        # Remove the temporary directory
        os.rmdir(fake_workspace_dir)


class ExtractLook(pype.api.Extractor):
    """Extract Look (Maya Ascii + JSON)

    Only extracts the sets (shadingEngines and alike) alongside a .json file
    that stores it relationships for the sets and "attribute" data for the
    instance members.

    """

    label = "Extract Look (Maya ASCII + JSON)"
    hosts = ["maya"]
    families = ["look"]
    order = pyblish.api.ExtractorOrder + 0.2

    def process(self, instance):

        # Define extract output file path
        dir_path = self.staging_dir(instance)
        maya_fname = "{0}.ma".format(instance.name)
        json_fname = "{0}.json".format(instance.name)

        # Make texture dump folder
        maya_path = os.path.join(dir_path, maya_fname)
        json_path = os.path.join(dir_path, json_fname)

        self.log.info("Performing extraction..")

        # Remove all members of the sets so they are not included in the
        # exported file by accident
        self.log.info("Extract sets (Maya ASCII) ...")
        lookdata = instance.data["lookData"]
        relationships = lookdata["relationships"]
        sets = relationships.keys()

        # Extract the textures to transfer, possibly convert with maketx and
        # remap the node paths to the destination path. Note that a source
        # might be included more than once amongst the resources as they could
        # be the input file to multiple nodes.
        resources = instance.data["resources"]
        do_maketx = instance.data.get("maketx", False)

        # Collect all unique files used in the resources
        files = set()
        files_metadata = dict()
        for resource in resources:
            # Preserve color space values (force value after filepath change)
            # This will also trigger in the same order at end of context to
            # ensure after context it's still the original value.
            color_space = resource.get("color_space")

            for f in resource["files"]:

                files_metadata[os.path.normpath(f)] = {
                    "color_space": color_space}
                # files.update(os.path.normpath(f))

        # Process the resource files
        transfers = list()
        hardlinks = list()
        hashes = dict()

        self.log.info(files)
        for filepath in files_metadata:

            cspace = files_metadata[filepath]["color_space"]
            linearise = False
            if cspace == "sRGB":
                linearise = True
                # set its file node to 'raw' as tx will be linearized
                files_metadata[filepath]["color_space"] = "raw"

            source, mode, hash = self._process_texture(
                filepath, do_maketx, staging=dir_path, linearise=linearise
            )
<<<<<<< HEAD
            destination = self.resource_destination(
                instance, source, do_maketx
            )
=======
            destination = self.resource_destination(instance,
                                                    source,
                                                    do_maketx)
>>>>>>> 06a2144b

            # Force copy is specified.
            if instance.data.get("forceCopy", False):
                mode = COPY

            if mode == COPY:
                transfers.append((source, destination))
            elif mode == HARDLINK:
                hardlinks.append((source, destination))

            # Store the hashes from hash to destination to include in the
            # database
            hashes[hash] = destination

        # Remap the resources to the destination path (change node attributes)
        destinations = dict()
        remap = OrderedDict()  # needs to be ordered, see color space values
        for resource in resources:
            source = os.path.normpath(resource["source"])
            if source not in destinations:
                # Cache destination as source resource might be included
                # multiple times
                destinations[source] = self.resource_destination(
                    instance, source, do_maketx
                )

            # Preserve color space values (force value after filepath change)
            # This will also trigger in the same order at end of context to
            # ensure after context it's still the original value.
            color_space_attr = resource["node"] + ".colorSpace"
            color_space = cmds.getAttr(color_space_attr)

            # Remap file node filename to destination
            attr = resource["attribute"]
            remap[attr] = destinations[source]

            remap[color_space_attr] = color_space

        self.log.info("Finished remapping destinations ...")

        # Extract in correct render layer
        layer = instance.data.get("renderlayer", "defaultRenderLayer")
        with lib.renderlayer(layer):
            # TODO: Ensure membership edits don't become renderlayer overrides
            with lib.empty_sets(sets, force=True):
                # To avoid Maya trying to automatically remap the file
                # textures relative to the `workspace -directory` we force
                # it to a fake temporary workspace. This fixes textures
                # getting incorrectly remapped. (LKD-17, PLN-101)
                with no_workspace_dir():
                    with lib.attribute_values(remap):
                        with avalon.maya.maintained_selection():
                            cmds.select(sets, noExpand=True)
                            cmds.file(
                                maya_path,
                                force=True,
                                typ="mayaAscii",
                                exportSelected=True,
                                preserveReferences=False,
                                channels=True,
                                constraints=True,
                                expressions=True,
                                constructionHistory=True,
                            )

        # Write the JSON data
        self.log.info("Extract json..")
        data = {
            "attributes": lookdata["attributes"],
            "relationships": relationships
        }

        with open(json_path, "w") as f:
            json.dump(data, f)

        if "files" not in instance.data:
            instance.data["files"] = list()
        if "hardlinks" not in instance.data:
            instance.data["hardlinks"] = list()
        if "transfers" not in instance.data:
            instance.data["transfers"] = list()

        instance.data["files"].append(maya_fname)
        instance.data["files"].append(json_fname)

        instance.data["representations"] = []
        instance.data["representations"].append(
            {
                "name": "ma",
                "ext": "ma",
                "files": os.path.basename(maya_fname),
                "stagingDir": os.path.dirname(maya_fname),
            }
        )
        instance.data["representations"].append(
            {
                "name": "json",
                "ext": "json",
                "files": os.path.basename(json_fname),
                "stagingDir": os.path.dirname(json_fname),
            }
        )

        # Set up the resources transfers/links for the integrator
        instance.data["transfers"].extend(transfers)
        instance.data["hardlinks"].extend(hardlinks)

        # Source hash for the textures
        instance.data["sourceHashes"] = hashes

        self.log.info("Extracted instance '%s' to: %s" % (instance.name,
                                                          maya_path))

    def resource_destination(self, instance, filepath, do_maketx):

        anatomy = instance.context.data["anatomy"]

        self.create_destination_template(instance, anatomy)

        # Compute destination location
        basename, ext = os.path.splitext(os.path.basename(filepath))

        # If maketx then the texture will always end with .tx
        if do_maketx:
            ext = ".tx"

        return os.path.join(
            instance.data["assumedDestination"], "resources", basename + ext
        )

    def _process_texture(self, filepath, do_maketx, staging, linearise):
        """Process a single texture file on disk for publishing.
        This will:
            1. Check whether it's already published, if so it will do hardlink
            2. If not published and maketx is enabled, generate a new .tx file.
            3. Compute the destination path for the source file.
        Args:
            filepath (str): The source file path to process.
            do_maketx (bool): Whether to produce a .tx file
        Returns:
        """

        fname, ext = os.path.splitext(os.path.basename(filepath))

        args = []
        if do_maketx:
            args.append("maketx")
        texture_hash = source_hash(filepath, *args)

        # If source has been published before with the same settings,
        # then don't reprocess but hardlink from the original
        existing = find_paths_by_hash(texture_hash)
        if existing:
            self.log.info("Found hash in database, preparing hardlink..")
            source = next((p for p in existing if os.path.exists(p)), None)
            if filepath:
                return source, HARDLINK, texture_hash
            else:
                self.log.warning(
                    ("Paths not found on disk, "
                     "skipping hardlink: %s") % (existing,)
                )

        if do_maketx and ext != ".tx":
            # Produce .tx file in staging if source file is not .tx
            converted = os.path.join(staging, "resources", fname + ".tx")

            if linearise:
                self.log.info("tx: converting sRGB -> linear")
                colorconvert = "--colorconvert sRGB linear"
            else:
                colorconvert = ""

            # Ensure folder exists
            if not os.path.exists(os.path.dirname(converted)):
                os.makedirs(os.path.dirname(converted))

            self.log.info("Generating .tx file for %s .." % filepath)
            maketx(
                filepath,
                converted,
                # Include `source-hash` as string metadata
                "-sattrib",
                "sourceHash",
                texture_hash,
                colorconvert,
            )

            return converted, COPY, texture_hash

        return filepath, COPY, texture_hash

    def create_destination_template(self, instance, anatomy):
        """Create a filepath based on the current data available

        Example template:
            {root}/{project}/{silo}/{asset}/publish/{subset}/v{version:0>3}/
            {subset}.{representation}
        Args:
            instance: the instance to publish

        Returns:
            file path (str)
        """

        # get all the stuff from the database
        subset_name = instance.data["subset"]
        self.log.info(subset_name)
        asset_name = instance.data["asset"]
        project_name = api.Session["AVALON_PROJECT"]
        a_template = anatomy.templates

        project = io.find_one(
            {"type": "project", "name": project_name},
            projection={"config": True, "data": True},
        )

        template = a_template["publish"]["path"]
        # anatomy = instance.context.data['anatomy']

        asset = io.find_one(
            {"type": "asset", "name": asset_name, "parent": project["_id"]}
        )

        assert asset, ("No asset found by the name '{}' "
                       "in project '{}'").format(asset_name, project_name)
        silo = asset.get("silo")

        subset = io.find_one(
            {"type": "subset", "name": subset_name, "parent": asset["_id"]}
        )

        # assume there is no version yet, we start at `1`
        version = None
        version_number = 1
        if subset is not None:
            version = io.find_one(
                {"type": "version",
                 "parent": subset["_id"]
                 }, sort=[("name", -1)]
            )

        # if there is a subset there ought to be version
        if version is not None:
            version_number += version["name"]

        if instance.data.get("version"):
            version_number = int(instance.data.get("version"))

        padding = int(a_template["render"]["padding"])

        hierarchy = asset["data"]["parents"]
        if hierarchy:
            # hierarchy = os.path.sep.join(hierarchy)
            hierarchy = "/".join(hierarchy)

        template_data = {
            "root": api.Session["AVALON_PROJECTS"],
            "project": {"name": project_name, "code": project["data"]["code"]},
            "silo": silo,
            "family": instance.data["family"],
            "asset": asset_name,
            "subset": subset_name,
            "frame": ("#" * padding),
            "version": version_number,
            "hierarchy": hierarchy,
            "representation": "TEMP",
        }

        instance.data["assumedTemplateData"] = template_data
        self.log.info(template_data)
        instance.data["template"] = template
        # We take the parent folder of representation 'filepath'
        instance.data["assumedDestination"] = os.path.dirname(
            anatomy.format(template_data)["publish"]["path"]
        )<|MERGE_RESOLUTION|>--- conflicted
+++ resolved
@@ -197,15 +197,9 @@
             source, mode, hash = self._process_texture(
                 filepath, do_maketx, staging=dir_path, linearise=linearise
             )
-<<<<<<< HEAD
-            destination = self.resource_destination(
-                instance, source, do_maketx
-            )
-=======
             destination = self.resource_destination(instance,
                                                     source,
                                                     do_maketx)
->>>>>>> 06a2144b
 
             # Force copy is specified.
             if instance.data.get("forceCopy", False):
