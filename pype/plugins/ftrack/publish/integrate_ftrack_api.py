--- conflicted
+++ resolved
@@ -56,7 +56,6 @@
     def process(self, instance):
 
         session = instance.context.data["ftrackSession"]
-<<<<<<< HEAD
         if instance.data.get("ftrackTask"):
             task = instance.data["ftrackTask"]
             name = task
@@ -66,9 +65,6 @@
             name = instance.data.get("ftrackEntity")['name']
             parent = instance.data.get("ftrackEntity")
         elif instance.context.data.get("ftrackTask"):
-=======
-        if instance.context.data.get("ftrackTask"):
->>>>>>> 5425a2cf
             task = instance.context.data["ftrackTask"]
             name = task
             parent = task["parent"]
@@ -143,11 +139,7 @@
             }
             if task:
                 assetversion_data['task'] = task
-<<<<<<< HEAD
-                
-=======
-
->>>>>>> 5425a2cf
+
             assetversion_data.update(data.get("assetversion_data", {}))
 
             assetversion_entity = session.query(
