--- conflicted
+++ resolved
@@ -91,15 +91,6 @@
     try:
         with open(fpath, "r") as opened_file:
             return json.load(opened_file)
-<<<<<<< HEAD
-
-    except json.decoder.JSONDecodeError:
-        log.warning(
-            "File has invalid json format \"{}\"".format(fpath),
-            exc_info=True
-        )
-    return {}
-=======
 
     except JSON_EXC:
         log.warning(
@@ -177,65 +168,7 @@
     for sub_key in sub_keys:
         output = output[sub_key]
     return output
->>>>>>> 372569c5
-
-
-def load_jsons_from_dir(path, *args, **kwargs):
-    """Load all .json files with content from entered folder path.
-
-    Data are loaded recursively from a directory and recreate the
-    hierarchy as a dictionary.
-
-    Entered path hiearchy:
-    |_ folder1
-    | |_ data1.json
-    |_ folder2
-      |_ subfolder1
-        |_ data2.json
-
-    Will result in:
-    ```javascript
-    {
-        "folder1": {
-            "data1": "CONTENT OF FILE"
-        },
-        "folder2": {
-            "data1": {
-                "subfolder1": "CONTENT OF FILE"
-            }
-        }
-    }
-    ```
-
-    Args:
-        path (str): Path to the root folder where the json hierarchy starts.
-
-    Returns:
-        dict: Loaded data.
-    """
-    output = {}
-
-    path = os.path.normpath(path)
-    if not os.path.exists(path):
-        # TODO warning
-        return output
-
-    sub_keys = list(kwargs.pop("subkeys", args))
-    for sub_key in tuple(sub_keys):
-        _path = os.path.join(path, sub_key)
-        if not os.path.exists(_path):
-            break
-
-        path = _path
-        sub_keys.pop(0)
-
-    base_len = len(path) + 1
-    for base, _directories, filenames in os.walk(path):
-        base_items_str = base[base_len:]
-        if not base_items_str:
-            base_items = []
-        else:
-            base_items = base_items_str.split(os.path.sep)
+
 
 def find_environments(data, with_items=False, parents=None):
     """ Find environemnt values from system settings by it's metadata.
@@ -313,9 +246,6 @@
     return _dict
 
 
-<<<<<<< HEAD
-def studio_system_settings():
-=======
 def path_to_project_settings(project_name):
     if not project_name:
         return PROJECT_SETTINGS_PATH
@@ -406,134 +336,28 @@
 
 
 def get_studio_system_settings_overrides():
->>>>>>> 372569c5
     """Studio overrides of system settings."""
     if os.path.exists(SYSTEM_SETTINGS_PATH):
         return load_json_file(SYSTEM_SETTINGS_PATH)
     return {}
 
 
-<<<<<<< HEAD
-def studio_project_settings():
-=======
 def get_studio_project_settings_overrides():
->>>>>>> 372569c5
     """Studio overrides of default project settings."""
     if os.path.exists(PROJECT_SETTINGS_PATH):
         return load_json_file(PROJECT_SETTINGS_PATH)
     return {}
 
 
-<<<<<<< HEAD
-def studio_project_anatomy():
-=======
 def get_studio_project_anatomy_overrides():
->>>>>>> 372569c5
     """Studio overrides of default project anatomy data."""
     if os.path.exists(PROJECT_ANATOMY_PATH):
         return load_json_file(PROJECT_ANATOMY_PATH)
     return {}
 
 
-<<<<<<< HEAD
-def path_to_project_settings(project_name):
-    if not project_name:
-        return PROJECT_SETTINGS_PATH
-    return os.path.join(
-        STUDIO_OVERRIDES_PATH,
-        project_name,
-        PROJECT_SETTINGS_FILENAME
-    )
-
-
-def path_to_project_anatomy(project_name):
-    if not project_name:
-        return PROJECT_ANATOMY_PATH
-    return os.path.join(
-        STUDIO_OVERRIDES_PATH,
-        project_name,
-        PROJECT_ANATOMY_FILENAME
-    )
-=======
 def get_project_settings_overrides(project_name):
     """Studio overrides of project settings for specific project.
->>>>>>> 372569c5
-
-    Args:
-        project_name(str): Name of project for which data should be loaded.
-
-<<<<<<< HEAD
-def save_studio_settings(data):
-    """Save studio overrides of system settings.
-
-    Do not use to store whole system settings data with defaults but only it's
-    overrides with metadata defining how overrides should be applied in load
-    function. For loading should be used function `studio_system_settings`.
-
-    Args:
-        data(dict): Data of studio overrides with override metadata.
-    """
-    dirpath = os.path.dirname(SYSTEM_SETTINGS_PATH)
-    if not os.path.exists(dirpath):
-        os.makedirs(dirpath)
-
-    print("Saving studio overrides. Output path: {}".format(
-        SYSTEM_SETTINGS_PATH
-    ))
-    with open(SYSTEM_SETTINGS_PATH, "w") as file_stream:
-        json.dump(data, file_stream, indent=4)
-
-
-def save_project_settings(project_name, overrides):
-    """Save studio overrides of project settings.
-
-    Data are saved for specific project or as defaults for all projects.
-
-    Do not use to store whole project settings data with defaults but only it's
-    overrides with metadata defining how overrides should be applied in load
-    function. For loading should be used functions `studio_project_settings`
-    for global project settings and `project_settings_overrides` for
-    project specific settings.
-
-    Args:
-        project_name(str, null): Project name for which overrides are
-            or None for global settings.
-        data(dict): Data of project overrides with override metadata.
-    """
-    project_overrides_json_path = path_to_project_settings(project_name)
-    dirpath = os.path.dirname(project_overrides_json_path)
-    if not os.path.exists(dirpath):
-        os.makedirs(dirpath)
-
-    print("Saving overrides of project \"{}\". Output path: {}".format(
-        project_name, project_overrides_json_path
-    ))
-    with open(project_overrides_json_path, "w") as file_stream:
-        json.dump(overrides, file_stream, indent=4)
-
-
-def save_project_anatomy(project_name, anatomy_data):
-    """Save studio overrides of project anatomy data.
-
-    Args:
-        project_name(str, null): Project name for which overrides are
-            or None for global settings.
-        data(dict): Data of project overrides with override metadata.
-    """
-    project_anatomy_json_path = path_to_project_anatomy(project_name)
-    dirpath = os.path.dirname(project_anatomy_json_path)
-    if not os.path.exists(dirpath):
-        os.makedirs(dirpath)
-
-    print("Saving anatomy of project \"{}\". Output path: {}".format(
-        project_name, project_anatomy_json_path
-    ))
-    with open(project_anatomy_json_path, "w") as file_stream:
-        json.dump(anatomy_data, file_stream, indent=4)
-
-
-def project_settings_overrides(project_name):
-    """Studio overrides of project settings for specific project.
 
     Args:
         project_name(str): Name of project for which data should be loaded.
@@ -541,38 +365,19 @@
     Returns:
         dict: Only overrides for entered project, may be empty dictionary.
     """
-    if not project_name:
-        return {}
-=======
-    Returns:
-        dict: Only overrides for entered project, may be empty dictionary.
-    """
->>>>>>> 372569c5
 
     path_to_json = path_to_project_settings(project_name)
     if not os.path.exists(path_to_json):
         return {}
     return load_json_file(path_to_json)
-<<<<<<< HEAD
-=======
 
 
 def get_project_anatomy_overrides(project_name):
     """Studio overrides of project anatomy for specific project.
->>>>>>> 372569c5
 
     Args:
         project_name(str): Name of project for which data should be loaded.
 
-<<<<<<< HEAD
-def project_anatomy_overrides(project_name):
-    """Studio overrides of project anatomy for specific project.
-
-    Args:
-        project_name(str): Name of project for which data should be loaded.
-
-=======
->>>>>>> 372569c5
     Returns:
         dict: Only overrides for entered project, may be empty dictionary.
     """
@@ -583,20 +388,11 @@
     if not os.path.exists(path_to_json):
         return {}
     return load_json_file(path_to_json)
-<<<<<<< HEAD
-
-=======
->>>>>>> 372569c5
+
 
 def merge_overrides(source_dict, override_dict):
     """Merge data from override_dict to source_dict."""
 
-<<<<<<< HEAD
-=======
-def merge_overrides(source_dict, override_dict):
-    """Merge data from override_dict to source_dict."""
-
->>>>>>> 372569c5
     if M_OVERRIDEN_KEY in override_dict:
         overriden_keys = set(override_dict.pop(M_OVERRIDEN_KEY))
     else:
@@ -624,13 +420,6 @@
     return merge_overrides(_source_data, override_data)
 
 
-<<<<<<< HEAD
-def system_settings():
-    """System settings with applied studio overrides."""
-    default_values = copy.deepcopy(default_settings()[SYSTEM_SETTINGS_KEY])
-    studio_values = studio_system_settings()
-    return apply_overrides(default_values, studio_values)
-=======
 def get_system_settings(clear_metadata=True):
     """System settings with applied studio overrides."""
     default_values = get_default_settings()[SYSTEM_SETTINGS_KEY]
@@ -650,7 +439,6 @@
         clear_metadata_from_settings(result)
     return result
 
->>>>>>> 372569c5
 
 def get_default_anatomy_settings(clear_metadata=True):
     """Project anatomy data with applied studio's default project overrides."""
@@ -711,13 +499,6 @@
         )
     return get_project_settings(project_name)
 
-<<<<<<< HEAD
-def project_settings(project_name):
-    """Project settings with applied studio and project overrides."""
-    default_values = copy.deepcopy(default_settings()[PROJECT_SETTINGS_KEY])
-    studio_values = studio_project_settings()
-=======
->>>>>>> 372569c5
 
 def get_environments():
     """Calculated environment based on defaults and system settings.
