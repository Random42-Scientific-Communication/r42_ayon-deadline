# :coding: utf-8
# :copyright: Copyright (c) 2017 ftrack
import os
import logging
import getpass
import platform
import ftrack_api
import toml
from avalon import io, lib, pipeline
from avalon import session as sess
import acre


from pype import api as pype

log = pype.Logger.getLogger(__name__, "ftrack")

log.debug("pype.Anatomy: {}".format(pype.Anatomy))


class AppAction(object):
    '''Custom Action base class

    <label> - a descriptive string identifing your action.
    <varaint>   - To group actions together, give them the same
                  label and specify a unique variant per action.
    <identifier>  - a unique identifier for app.
    <description>   - a verbose descriptive text for you action
    <icon>  - icon in ftrack
     '''

    def __init__(self, session, label, name, executable, variant=None, icon=None, description=None):
        '''Expects a ftrack_api.Session instance'''

        self.log = pype.Logger.getLogger(self.__class__.__name__)

        # self.logger = Logger.getLogger(__name__)

        if label is None:
            raise ValueError('Action missing label.')
        elif name is None:
            raise ValueError('Action missing identifier.')
        elif executable is None:
            raise ValueError('Action missing executable.')

        self._session = session
        self.label = label
        self.identifier = name
        self.executable = executable
        self.variant = variant
        self.icon = icon
        self.description = description

    @property
    def session(self):
        '''Return current session.'''
        return self._session

    def register(self):
        '''Registers the action, subscribing the discover and launch topics.'''
        self.session.event_hub.subscribe(
            'topic=ftrack.action.discover and source.user.username={0}'.format(
                self.session.api_user
            ), self._discover
        )

        self.session.event_hub.subscribe(
            'topic=ftrack.action.launch and data.actionIdentifier={0} and source.user.username={1}'.format(
                self.identifier,
                self.session.api_user
            ),
            self._launch
        )

        self.log.info("Application '{}' - Registered successfully".format(self.label))

    def _discover(self, event):
        args = self._translate_event(
            self.session, event
        )

        accepts = self.discover(
            self.session, *args
        )

        if accepts:
            self.log.info('Selection is valid')
            return {
                'items': [{
                    'label': self.label,
                    'variant': self.variant,
                    'description': self.description,
                    'actionIdentifier': self.identifier,
                    'icon': self.icon,
                }]
            }
        else:
            self.log.info('Selection is _not_ valid')

    def discover(self, session, entities, event):
        '''Return true if we can handle the selected entities.

        *session* is a `ftrack_api.Session` instance

        *entities* is a list of tuples each containing the entity type and
        the entity id. If the entity is a hierarchical you will always get
        the entity type TypedContext, once retrieved through a get operation
        you will have the "real" entity type ie. example Shot, Sequence
        or Asset Build.

        *event* the unmodified original event

        '''

        entity_type, entity_id = entities[0]
        entity = session.get(entity_type, entity_id)

        # TODO Should return False if not TASK ?!!!
        if entity.entity_type != 'Task':
            return False

        # TODO Should return False if more than one entity is selected ?!!!
        if len(entities) > 1:
            return False

        ft_project = entity['project'] if (entity.entity_type != 'Project') else entity

        os.environ['AVALON_PROJECT'] = ft_project['full_name']
        io.install()
        project = io.find_one({"type": "project", "name": ft_project['full_name']})
        io.uninstall()

        if project is None:
            return False
        else:
            apps = []
            for app in project['config']['apps']:
                apps.append(app['name'].split("_")[0])

            if self.identifier not in apps:
                return False

        return True

    def _translate_event(self, session, event):
        '''Return *event* translated structure to be used with the API.'''

        _selection = event['data'].get('selection', [])

        _entities = list()
        for entity in _selection:
            _entities.append(
                (
                    self._get_entity_type(entity), entity.get('entityId')
                )
            )

        return [
            _entities,
            event
        ]

    def _get_entity_type(self, entity):
        '''Return translated entity type tht can be used with API.'''
        # Get entity type and make sure it is lower cased. Most places except
        # the component tab in the Sidebar will use lower case notation.
        entity_type = entity.get('entityType').replace('_', '').lower()

        for schema in self.session.schemas:
            alias_for = schema.get('alias_for')

            if (
                alias_for and isinstance(alias_for, str) and
                alias_for.lower() == entity_type
            ):
                return schema['id']

        for schema in self.session.schemas:
            if schema['id'].lower() == entity_type:
                return schema['id']

        raise ValueError(
            'Unable to translate entity type: {0}.'.format(entity_type)
        )

    def _launch(self, event):
        args = self._translate_event(
            self.session, event
        )

        interface = self._interface(
            self.session, *args
        )

        if interface:
            return interface

        response = self.launch(
            self.session, *args
        )

        return self._handle_result(
            self.session, response, *args
        )

    def launch(self, session, entities, event):
        '''Callback method for the custom action.

        return either a bool ( True if successful or False if the action failed )
        or a dictionary with they keys `message` and `success`, the message should be a
        string and will be displayed as feedback to the user, success should be a bool,
        True if successful or False if the action failed.

        *session* is a `ftrack_api.Session` instance

        *entities* is a list of tuples each containing the entity type and the entity id.
        If the entity is a hierarchical you will always get the entity
        type TypedContext, once retrieved through a get operation you
        will have the "real" entity type ie. example Shot, Sequence
        or Asset Build.

        *event* the unmodified original event

        '''

        # TODO Delete this line
        self.log.info("Action - {0} ({1}) - just started".format(self.label, self.identifier))

        entity, id = entities[0]
        entity = session.get(entity, id)

        silo = "Film"
        if entity.entity_type == "AssetBuild":
            silo = "Asset"

        # set environments for Avalon
        os.environ["AVALON_PROJECT"] = entity['project']['full_name']
        os.environ["AVALON_SILO"] = silo
        os.environ["AVALON_ASSET"] = entity['parent']['name']
        os.environ["AVALON_TASK"] = entity['name']
        os.environ["AVALON_APP"] = self.identifier
        os.environ["AVALON_APP_NAME"] = self.identifier + "_" + self.variant

        os.environ["FTRACK_TASKID"] = id

        anatomy = pype.Anatomy
        io.install()
        hierarchy = io.find_one({"type": 'asset', "name": entity['parent']['name']})[
            'data']['parents']
        io.uninstall()
        if hierarchy:
            # hierarchy = os.path.sep.join(hierarchy)
            hierarchy = os.path.join(*hierarchy)

        data = {"project": {"name": entity['project']['full_name'],
                            "code": entity['project']['name']},
                "task": entity['name'],
                "asset": entity['parent']['name'],
                "hierarchy": hierarchy}
        try:
            anatomy = anatomy.format(data)
        except Exception as e:
            log.error("{0} Error in anatomy.format: {1}".format(__name__, e))
        os.environ["AVALON_WORKDIR"] = os.path.join(anatomy.work.root, anatomy.work.folder)

        # TODO Add paths to avalon setup from tomls
        if self.identifier == 'maya':
            os.environ['PYTHONPATH'] += os.pathsep + \
                os.path.join(os.getenv("AVALON_CORE"), 'setup', 'maya')
        elif self.identifier == 'nuke':
            os.environ['NUKE_PATH'] = os.pathsep + \
                os.path.join(os.getenv("AVALON_CORE"), 'setup', 'nuke')
        # config = toml.load(lib.which_app(self.identifier + "_" + self.variant))

        env = os.environ

        # collect all parents from the task
        parents = []
        for item in entity['link']:
            parents.append(session.get(item['type'], item['id']))

        # collect all the 'environment' attributes from parents
        tools_attr = [os.environ["AVALON_APP_NAME"]]
        for parent in reversed(parents):
            # check if the attribute is empty, if not use it
            if parent['custom_attributes']['tools_env']:
                tools_attr.extend(parent['custom_attributes']['tools_env'])
                break

        tools_env = acre.get_tools(tools_attr)
        env = acre.compute(tools_env)
        env = acre.merge(env, current_env=dict(os.environ))

        # Get path to execute
        st_temp_path = os.environ['PYPE_STUDIO_TEMPLATES']
        os_plat = platform.system().lower()

        # Path to folder with launchers
        path = os.path.join(st_temp_path, 'bin', os_plat)
        # Full path to executable launcher
        execfile = None

        for ext in os.environ["PATHEXT"].split(os.pathsep):
            fpath = os.path.join(path.strip('"'), self.executable + ext)
            if os.path.isfile(fpath) and os.access(fpath, os.X_OK):
                execfile = fpath
                break

        # Run SW if was found executable
        if execfile is not None:
            lib.launch(executable=execfile, args=[], environment=env)
        else:
            return {
                'success': False,
                'message': "We didn't found launcher for {0}".format(self.label)
            }

        # RUN TIMER IN FTRACK
        username = event['source']['user']['username']
        user = session.query('User where username is "{}"'.format(username)).one()
        task = session.query('Task where id is {}'.format(entity['id'])).one()
        self.log.info('Starting timer for task: ' + task['name'])
        user.start_timer(task, force=True)

        return {
            'success': True,
            'message': "Launching {0}".format(self.label)
        }

    def _interface(self, *args):
        interface = self.interface(*args)

        if interface:
            return {
                'items': interface
            }

    def interface(self, session, entities, event):
        '''Return a interface if applicable or None

        *session* is a `ftrack_api.Session` instance

        *entities* is a list of tuples each containing the entity type and the entity id.
        If the entity is a hierarchical you will always get the entity
        type TypedContext, once retrieved through a get operation you
        will have the "real" entity type ie. example Shot, Sequence
        or Asset Build.

        *event* the unmodified original event
        '''
        return None

    def _handle_result(self, session, result, entities, event):
        '''Validate the returned result from the action callback'''
        if isinstance(result, bool):
            result = {
                'success': result,
                'message': (
                    '{0} launched successfully.'.format(
                        self.label
                    )
                )
            }

        elif isinstance(result, dict):
            for key in ('success', 'message'):
                if key in result:
                    continue

                raise KeyError(
                    'Missing required key: {0}.'.format(key)
                )

        else:
            self.log.error(
                'Invalid result type must be bool or dictionary!'
            )

        return result


class BaseAction(object):
    '''Custom Action base class

    `label` a descriptive string identifing your action.

    `varaint` To group actions together, give them the same
    label and specify a unique variant per action.

    `identifier` a unique identifier for your action.

    `description` a verbose descriptive text for you action

     '''
    label = None
    variant = None
    identifier = None
    description = None
    icon = None

    def __init__(self, session):
        '''Expects a ftrack_api.Session instance'''

        self.log = pype.Logger.getLogger(self.__class__.__name__)

        if self.label is None:
            raise ValueError(
                'Action missing label.'
            )

        elif self.identifier is None:
            raise ValueError(
                'Action missing identifier.'
            )

        self._session = session

    @property
    def session(self):
        '''Return current session.'''
        return self._session

    def reset_session(self):
        self.session.reset()

    def register(self):
        '''Registers the action, subscribing the the discover and launch topics.'''
        self.session.event_hub.subscribe(
            'topic=ftrack.action.discover and source.user.username={0}'.format(
                self.session.api_user
            ), self._discover
        )

        self.session.event_hub.subscribe(
            'topic=ftrack.action.launch and data.actionIdentifier={0} and source.user.username={1}'.format(
                self.identifier,
                self.session.api_user
            ),
            self._launch
        )
<<<<<<< HEAD
        
        self.log.info("Action '{}' - Registered successfully".format(self.__class__.__name__))
=======
        self.log.info("----- action - <" + self.__class__.__name__ +
                      "> - Has been registered -----")
>>>>>>> c0385b3e

    def _discover(self, event):
        args = self._translate_event(
            self.session, event
        )

        accepts = self.discover(
            self.session, *args
        )

        if accepts:
            self.log.info(u'Discovering action with selection: {0}'.format(
                args[1]['data'].get('selection', [])))
            return {
                'items': [{
                    'label': self.label,
                    'variant': self.variant,
                    'description': self.description,
                    'actionIdentifier': self.identifier,
                    'icon': self.icon,
                }]
            }

    def discover(self, session, entities, event):
        '''Return true if we can handle the selected entities.

        *session* is a `ftrack_api.Session` instance


        *entities* is a list of tuples each containing the entity type and the entity id.
        If the entity is a hierarchical you will always get the entity
        type TypedContext, once retrieved through a get operation you
        will have the "real" entity type ie. example Shot, Sequence
        or Asset Build.

        *event* the unmodified original event

        '''

        return False

    def _translate_event(self, session, event):
        '''Return *event* translated structure to be used with the API.'''

        _selection = event['data'].get('selection', [])

        _entities = list()
        for entity in _selection:
            _entities.append(
                (
                    session.get(self._get_entity_type(entity), entity.get('entityId'))
                    # self._get_entity_type(entity), entity.get('entityId')
                )
            )

        return [
            _entities,
            event
        ]

    def _get_entity_type(self, entity):
        '''Return translated entity type tht can be used with API.'''
        # Get entity type and make sure it is lower cased. Most places except
        # the component tab in the Sidebar will use lower case notation.
        entity_type = entity.get('entityType').replace('_', '').lower()

        for schema in self.session.schemas:
            alias_for = schema.get('alias_for')

            if (
                alias_for and isinstance(alias_for, str) and
                alias_for.lower() == entity_type
            ):
                return schema['id']

        for schema in self.session.schemas:
            if schema['id'].lower() == entity_type:
                return schema['id']

        raise ValueError(
            'Unable to translate entity type: {0}.'.format(entity_type)
        )

    def _launch(self, event):
        self.reset_session()
        args = self._translate_event(
            self.session, event
        )

        interface = self._interface(
            self.session, *args
        )

        if interface:
            return interface

        response = self.launch(
            self.session, *args
        )

        return self._handle_result(
            self.session, response, *args
        )

    def launch(self, session, entities, event):
        '''Callback method for the custom action.

        return either a bool ( True if successful or False if the action failed )
        or a dictionary with they keys `message` and `success`, the message should be a
        string and will be displayed as feedback to the user, success should be a bool,
        True if successful or False if the action failed.

        *session* is a `ftrack_api.Session` instance

        *entities* is a list of tuples each containing the entity type and the entity id.
        If the entity is a hierarchical you will always get the entity
        type TypedContext, once retrieved through a get operation you
        will have the "real" entity type ie. example Shot, Sequence
        or Asset Build.

        *event* the unmodified original event

        '''
        raise NotImplementedError()

    def _interface(self, *args):
        interface = self.interface(*args)

        if interface:
            return {
                'items': interface
            }

    def interface(self, session, entities, event):
        '''Return a interface if applicable or None

        *session* is a `ftrack_api.Session` instance

        *entities* is a list of tuples each containing the entity type and the entity id.
        If the entity is a hierarchical you will always get the entity
        type TypedContext, once retrieved through a get operation you
        will have the "real" entity type ie. example Shot, Sequence
        or Asset Build.

        *event* the unmodified original event
        '''
        return None

    def _handle_result(self, session, result, entities, event):
        '''Validate the returned result from the action callback'''
        if isinstance(result, bool):
            result = {
                'success': result,
                'message': (
                    '{0} launched successfully.'.format(
                        self.label
                    )
                )
            }

        elif isinstance(result, dict):
            for key in ('success', 'message'):
                if key in result:
                    continue

                raise KeyError(
                    'Missing required key: {0}.'.format(key)
                )

        else:
            self.log.error(
                'Invalid result type must be bool or dictionary!'
            )

        return result<|MERGE_RESOLUTION|>--- conflicted
+++ resolved
@@ -438,13 +438,8 @@
             ),
             self._launch
         )
-<<<<<<< HEAD
-        
+
         self.log.info("Action '{}' - Registered successfully".format(self.__class__.__name__))
-=======
-        self.log.info("----- action - <" + self.__class__.__name__ +
-                      "> - Has been registered -----")
->>>>>>> c0385b3e
 
     def _discover(self, event):
         args = self._translate_event(
