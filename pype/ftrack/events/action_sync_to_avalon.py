import os
import collections
import re
import queue
import time
import traceback

from bson.objectid import ObjectId
from bson.errors import InvalidId
from pymongo import UpdateOne

from pype.ftrack import BaseAction
from pype.ftrack.lib import avalon_sync
from pype.ftrack.lib.io_nonsingleton import DbConnector
<<<<<<< HEAD
from pype.vendor import ftrack_api
from pype.vendor.ftrack_api import session as fa_session
from pypeapp import config
=======
import ftrack_api
from ftrack_api import session as fa_session
from pypeapp import Anatomy, config
>>>>>>> 2312a543


class SyncEntitiesFactory:
    dbcon = DbConnector()

    project_query = (
        "select full_name, name, custom_attributes"
        ", project_schema._task_type_schema.types.name"
        " from Project where full_name is \"{}\""
    )
    entities_query = (
        "select id, name, parent_id, link"
        " from TypedContext where project_id is \"{}\""
    )
    ignore_custom_attr_key = "avalon_ignore_sync"
    id_cust_attr = avalon_sync.cust_attr_id_key


    report_splitter = {"type": "label", "value": "---"}

    def __init__(self, log_obj, _session, project_full_name):
        self.log = log_obj
        self.session = ftrack_api.Session(
            server_url=_session.server_url,
            api_key=_session.api_key,
            api_user=_session.api_user,
            auto_connect_event_hub=True
        )

        self.duplicates = {}
        self.failed_regex = {}
        self.tasks_failed_regex = collections.defaultdict(list)
        self.report_items = {
            "info": collections.defaultdict(list),
            "warning": collections.defaultdict(list),
            "error": collections.defaultdict(list)
        }

        self.create_list = []
        self.updates = collections.defaultdict(dict)

        self._avalon_ents_by_id = None
        self._avalon_ents_by_ftrack_id = None
        self._avalon_ents_by_name = None
        self._avalon_ents_by_parent_id = None

        self._avalon_archived_ents = None
        self._avalon_archived_by_id = None
        self._avalon_archived_by_parent_id = None
        self._avalon_archived_by_name = None

        self._subsets_by_parent_id = None
        self._changeability_by_mongo_id = None

        self.all_filtered_entities = {}
        self.filtered_ids = []
        self.not_selected_ids = []

        self._ent_paths_by_ftrack_id = {}

        # Get Ftrack project
        ft_project = self.session.query(
            self.project_query.format(project_full_name)
        ).one()
        ft_project_id = ft_project["id"]

        # Skip if project is ignored
        if ft_project["custom_attributes"].get(
            self.ignore_custom_attr_key
        ) is True:
            msg = (
                "Project \"{}\" has set `Ignore Sync` custom attribute to True"
            ).format(project_full_name)
            self.log.warning(msg)
            return {"success": False, "message": msg}

        # Check if `avalon_mongo_id` custom attribute exist or is accessible
        if self.id_cust_attr not in ft_project["custom_attributes"]:
            items = []
            items.append({
                "type": "label",
                "value": "# Can't access Custom attribute <{}>".format(
                    self.id_cust_attr
                )
            })
            items.append({
                "type": "label",
                "value": (
                    "<p>- Check if user \"{}\" has permissions"
                    " to access the Custom attribute</p>"
                ).format(_session.api_key)
            })
            items.append({
                "type": "label",
                "value": "<p>- Check if the Custom attribute exist</p>"
            })
            return {
                "items": items,
                "title": "Synchronization failed",
                "success": False,
                "message": "Synchronization failed"
            }

        # Find all entities in project
        all_project_entities = self.session.query(
            self.entities_query.format(ft_project_id)
        ).all()

        # Store entities by `id` and `parent_id`
        entities_dict = collections.defaultdict(lambda: {
            "children": list(),
            "parent_id": None,
            "entity": None,
            "entity_type": None,
            "name": None,
            "custom_attributes": {},
            "hier_attrs": {},
            "avalon_attrs": {},
            "tasks": []
        })

        for entity in all_project_entities:
            parent_id = entity["parent_id"]
            entity_type = entity.entity_type
            entity_type_low = entity_type.lower()
            if entity_type_low == "task":
                entities_dict[parent_id]["tasks"].append(entity["name"])
                continue

            entity_id = entity["id"]
            entities_dict[entity_id].update({
                "entity": entity,
                "parent_id": parent_id,
                "entity_type": entity_type_low,
                "entity_type_orig": entity_type,
                "name": entity["name"]
            })
            entities_dict[parent_id]["children"].append(entity_id)

        entities_dict[ft_project_id]["entity"] = ft_project
        entities_dict[ft_project_id]["entity_type"] = (
            ft_project.entity_type.lower()
        )
        entities_dict[ft_project_id]["entity_type_orig"] = (
            ft_project.entity_type
        )
        entities_dict[ft_project_id]["name"] = ft_project["full_name"]

        self.ft_project_id = ft_project_id
        self.entities_dict = entities_dict

    @property
    def avalon_ents_by_id(self):
        if self._avalon_ents_by_id is None:
            self._avalon_ents_by_id = {}
            for entity in self.avalon_entities:
                self._avalon_ents_by_id[str(entity["_id"])] = entity

        return self._avalon_ents_by_id

    @property
    def avalon_ents_by_ftrack_id(self):
        if self._avalon_ents_by_ftrack_id is None:
            self._avalon_ents_by_ftrack_id = {}
            for entity in self.avalon_entities:
                key = entity.get("data", {}).get("ftrackId")
                if not key:
                    continue
                self._avalon_ents_by_ftrack_id[key] = str(entity["_id"])

        return self._avalon_ents_by_ftrack_id

    @property
    def avalon_ents_by_name(self):
        if self._avalon_ents_by_name is None:
            self._avalon_ents_by_name = {}
            for entity in self.avalon_entities:
                self._avalon_ents_by_name[entity["name"]] = str(entity["_id"])

        return self._avalon_ents_by_name

    @property
    def avalon_ents_by_parent_id(self):
        if self._avalon_ents_by_parent_id is None:
            self._avalon_ents_by_parent_id = collections.defaultdict(list)
            for entity in self.avalon_entities:
                parent_id = entity["data"]["visualParent"]
                if parent_id is not None:
                    parent_id = str(parent_id)
                self._avalon_ents_by_parent_id[parent_id].append(entity)

        return self._avalon_ents_by_parent_id

    @property
    def avalon_archived_ents(self):
        if self._avalon_archived_ents is None:
            self._avalon_archived_ents = [
                ent for ent in self.dbcon.find({"type": "archived_asset"})
            ]
        return self._avalon_archived_ents

    @property
    def avalon_archived_by_name(self):
        if self._avalon_archived_by_name is None:
            self._avalon_archived_by_name = collections.defaultdict(list)
            for ent in self.avalon_archived_ents:
                self._avalon_archived_by_name[ent["name"]].append(ent)
        return self._avalon_archived_by_name

    @property
    def avalon_archived_by_id(self):
        if self._avalon_archived_by_id is None:
            self._avalon_archived_by_id = {
                str(ent["_id"]): ent for ent in self.avalon_archived_ents
            }
        return self._avalon_archived_by_id

    @property
    def avalon_archived_by_parent_id(self):
        if self._avalon_archived_by_parent_id is None:
            self._avalon_archived_by_parent_id = collections.defaultdict(list)
            for entity in self.avalon_archived_ents:
                parent_id = entity["data"]["visualParent"]
                if parent_id is not None:
                    parent_id = str(parent_id)
                self._avalon_archived_by_parent_id[parent_id].append(entity)

        return self._avalon_archived_by_parent_id

    @property
    def subsets_by_parent_id(self):
        if self._subsets_by_parent_id is None:
            self._subsets_by_parent_id = collections.defaultdict(list)
            for subset in self.dbcon.find({"type": "subset"}):
                self._subsets_by_parent_id[str(subset["parent"])].append(
                    subset
                )

        return self._subsets_by_parent_id

    @property
    def changeability_by_mongo_id(self):
        if self._changeability_by_mongo_id is None:
            self._changeability_by_mongo_id = collections.defaultdict(
                lambda: True
            )
            self._changeability_by_mongo_id[self.avalon_project_id] = False
            self._bubble_changeability(list(self.subsets_by_parent_id.keys()))
        return self._changeability_by_mongo_id

    @property
    def all_ftrack_names(self):
        return [
            ent_dict["name"] for ent_dict in self.entities_dict.values() if (
                ent_dict.get("name")
            )
        ]

    def duplicity_regex_check(self):
        self.log.debug("* Checking duplicities and invalid symbols")
        # Duplicity and regex check
        entity_ids_by_name = {}
        duplicates = []
        failed_regex = []
        task_names = {}
        _schema_patterns = {}
        for ftrack_id, entity_dict in self.entities_dict.items():
            regex_check = True
            name = entity_dict["name"]
            entity_type = entity_dict["entity_type"]
            # Tasks must be checked too
            for task_name in entity_dict["tasks"]:
                passed = task_names.get(task_name)
                if passed is None:
                    passed = avalon_sync.check_regex(
                        task_name, "task", schema_patterns=_schema_patterns
                    )
                    task_names[task_name] = passed

                if not passed:
                    self.tasks_failed_regex[task_name].append(ftrack_id)

            if name in entity_ids_by_name:
                duplicates.append(name)
            else:
                entity_ids_by_name[name] = []
                regex_check = avalon_sync.check_regex(
                    name, entity_type, schema_patterns=_schema_patterns
                )

            entity_ids_by_name[name].append(ftrack_id)
            if not regex_check:
                failed_regex.append(name)

        for name in failed_regex:
            self.failed_regex[name] = entity_ids_by_name[name]

        for name in duplicates:
            self.duplicates[name] = entity_ids_by_name[name]

        self.filter_by_duplicate_regex()

    def filter_by_duplicate_regex(self):
        filter_queue = queue.Queue()
        failed_regex_msg = "{} - Entity has invalid symbol/s in name"
        duplicate_msg = "Multiple entities have name \"{}\":"

        for ids in self.failed_regex.values():
            for id in ids:
                ent_path = self.get_ent_path(id)
                self.log.warning(failed_regex_msg.format(ent_path))
                filter_queue.put(id)

        for name, ids in self.duplicates.items():
            self.log.warning(duplicate_msg.format(name))
            for id in ids:
                ent_path = self.get_ent_path(id)
                self.log.warning(ent_path)
                filter_queue.put(id)

        filtered_ids = []
        while not filter_queue.empty():
            ftrack_id = filter_queue.get()
            if ftrack_id in filtered_ids:
                continue

            entity_dict = self.entities_dict.pop(ftrack_id, {})
            if not entity_dict:
                continue

            self.all_filtered_entities[ftrack_id] = entity_dict
            parent_id = entity_dict.get("parent_id")
            if parent_id and parent_id in self.entities_dict:
                if ftrack_id in self.entities_dict[parent_id]["children"]:
                    self.entities_dict[parent_id]["children"].remove(ftrack_id)

            filtered_ids.append(ftrack_id)
            for child_id in entity_dict.get("children", []):
                filter_queue.put(child_id)

        for name, ids in self.tasks_failed_regex.items():
            for id in ids:
                if id not in self.entities_dict:
                    continue
                self.entities_dict[id]["tasks"].remove(name)
                ent_path = self.get_ent_path(id)
                self.log.warning(failed_regex_msg.format(
                    "/".join([ent_path, name])
                ))

    def filter_by_ignore_sync(self):
        # skip filtering if `ignore_sync` attribute do not exist
        if self.entities_dict[self.ft_project_id]["avalon_attrs"].get(
            self.ignore_custom_attr_key, "_notset_"
        ) == "_notset_":
            return

        self.filter_queue = queue.Queue()
        self.filter_queue.put((self.ft_project_id, False))
        while not self.filter_queue.empty():
            parent_id, remove = self.filter_queue.get()
            if remove:
                parent_dict = self.entities_dict.pop(parent_id, {})
                self.all_filtered_entities[parent_id] = parent_dict
                self.filtered_ids.append(parent_id)
            else:
                parent_dict = self.entities_dict.get(parent_id, {})

            for child_id in parent_dict.get("children", []):
                # keep original `remove` value for all childs
                _remove = (remove is True)
                if not _remove:
                    if self.entities_dict[child_id]["avalon_attrs"].get(
                        self.ignore_custom_attr_key
                    ):
                        self.entities_dict[parent_id]["children"].remove(
                            child_id
                        )
                        _remove = True
                self.filter_queue.put((child_id, _remove))

    def filter_by_selection(self, event):
        # BUGGY!!!! cause that entities are in deleted list
        # TODO may be working when filtering happen after preparations
        # - But this part probably does not have any functional reason
        #   - Time of synchronization probably won't be changed much
        selected_ids = []
        for entity in event["data"]["selection"]:
            # Skip if project is in selection
            if entity["entityType"] == "show":
                return
            selected_ids.append(entity["entityId"])

        sync_ids = [self.ft_project_id]
        parents_queue = queue.Queue()
        children_queue = queue.Queue()
        for id in selected_ids:
            # skip if already filtered with ignore sync custom attribute
            if id in self.filtered_ids:
                continue

            parents_queue.put(id)
            children_queue.put(id)

        while not parents_queue.empty():
            id = parents_queue.get()
            while True:
                # Stops when parent is in sync_ids
                if id in self.filtered_ids or id in sync_ids or id is None:
                    break
                sync_ids.append(id)
                id = self.entities_dict[id]["parent_id"]

        while not children_queue.empty():
            parent_id = children_queue.get()
            for child_id in self.entities_dict[parent_id]["children"]:
                if child_id in sync_ids or child_id in self.filtered_ids:
                    continue
                sync_ids.append(child_id)
                children_queue.put(child_id)

        # separate not selected and to process entities
        for key, value in self.entities_dict.items():
            if key not in sync_ids:
                self.not_selected_ids.append(key)

        for id in self.not_selected_ids:
            # pop from entities
            value = self.entities_dict.pop(id)
            # remove entity from parent's children
            parent_id = value["parent_id"]
            if parent_id not in sync_ids:
                continue

            self.entities_dict[parent_id]["children"].remove(id)

    def set_cutom_attributes(self):
        self.log.debug("* Preparing custom attributes")
        # Get custom attributes and values
        custom_attrs, hier_attrs = avalon_sync.get_avalon_attr(self.session)
        ent_types = self.session.query("select id, name from ObjectType").all()
        ent_types_by_name = {
            ent_type["name"]: ent_type["id"] for ent_type in ent_types
        }

        attrs = set()
        # store default values per entity type
        attrs_per_entity_type = collections.defaultdict(dict)
        avalon_attrs = collections.defaultdict(dict)
        # store also custom attribute configuration id for future use (create)
        attrs_per_entity_type_ca_id = collections.defaultdict(dict)
        avalon_attrs_ca_id = collections.defaultdict(dict)

        for cust_attr in custom_attrs:
            key = cust_attr["key"]
            attrs.add(key)
            ca_ent_type = cust_attr["entity_type"]
            if key.startswith("avalon_"):
                if ca_ent_type == "show":
                    avalon_attrs[ca_ent_type][key] = cust_attr["default"]
                    avalon_attrs_ca_id[ca_ent_type][key] = cust_attr["id"]
                else:
                    obj_id = cust_attr["object_type_id"]
                    avalon_attrs[obj_id][key] = cust_attr["default"]
                    avalon_attrs_ca_id[obj_id][key] = cust_attr["id"]
                continue

            if ca_ent_type == "show":
                attrs_per_entity_type[ca_ent_type][key] = cust_attr["default"]
                attrs_per_entity_type_ca_id[ca_ent_type][key] = cust_attr["id"]
            else:
                obj_id = cust_attr["object_type_id"]
                attrs_per_entity_type[obj_id][key] = cust_attr["default"]
                attrs_per_entity_type_ca_id[obj_id][key] = cust_attr["id"]

        obj_id_ent_type_map = {}
        sync_ids = []
        for entity_id, entity_dict in self.entities_dict.items():
            sync_ids.append(entity_id)
            entity_type = entity_dict["entity_type"]
            entity_type_orig = entity_dict["entity_type_orig"]

            if entity_type == "project":
                attr_key = "show"
            else:
                map_key = obj_id_ent_type_map.get(entity_type_orig)
                if not map_key:
                    # Put space between capitals
                    # (e.g. 'AssetBuild' -> 'Asset Build')
                    map_key = re.sub(
                        r"(\w)([A-Z])", r"\1 \2", entity_type_orig
                    )
                    obj_id_ent_type_map[entity_type_orig] = map_key

                # Get object id of entity type
                attr_key = ent_types_by_name.get(map_key)

                # Backup soluction when id is not found by prequeried objects
                if not attr_key:
                    query = "ObjectType where name is \"{}\"".format(map_key)
                    attr_key = self.session.query(query).one()["id"]
                    ent_types_by_name[map_key] = attr_key

            prepared_attrs = attrs_per_entity_type.get(attr_key)
            prepared_avalon_attr = avalon_attrs.get(attr_key)
            prepared_attrs_ca_id = attrs_per_entity_type_ca_id.get(attr_key)
            prepared_avalon_attr_ca_id = avalon_attrs_ca_id.get(attr_key)
            if prepared_attrs:
                self.entities_dict[entity_id]["custom_attributes"] = (
                    prepared_attrs.copy()
                )
            if prepared_attrs_ca_id:
                self.entities_dict[entity_id]["custom_attributes_id"] = (
                    prepared_attrs_ca_id.copy()
                )
            if prepared_avalon_attr:
                self.entities_dict[entity_id]["avalon_attrs"] = (
                    prepared_avalon_attr.copy()
                )
            if prepared_avalon_attr_ca_id:
                self.entities_dict[entity_id]["avalon_attrs_id"] = (
                    prepared_avalon_attr_ca_id.copy()
                )

        # TODO query custom attributes by entity_id
        entity_ids_joined = ", ".join([
            "\"{}\"".format(id) for id in sync_ids
        ])
        attributes_joined = ", ".join([
            "\"{}\"".format(name) for name in attrs
        ])

        cust_attr_query = (
            "select value, entity_id from ContextCustomAttributeValue "
            "where entity_id in ({}) and configuration.key in ({})"
        )
        [values] = self.session._call([{
            "action": "query",
            "expression": cust_attr_query.format(
                entity_ids_joined, attributes_joined
            )
        }])

        for value in values["data"]:
            entity_id = value["entity_id"]
            key = value["configuration"]["key"]
            store_key = "custom_attributes"
            if key.startswith("avalon_"):
                store_key = "avalon_attrs"
            self.entities_dict[entity_id][store_key][key] = value["value"]

        # process hierarchical attributes
        self.set_hierarchical_attribute(hier_attrs, sync_ids)

    def set_hierarchical_attribute(self, hier_attrs, sync_ids):
        # collect all hierarchical attribute keys
        # and prepare default values to project
        attribute_names = []
        for attr in hier_attrs:
            key = attr["key"]
            attribute_names.append(key)

            store_key = "hier_attrs"
            if key.startswith("avalon_"):
                store_key = "avalon_attrs"

            self.entities_dict[self.ft_project_id][store_key][key] = (
                attr["default"]
            )

        # Prepare dict with all hier keys and None values
        prepare_dict = {}
        prepare_dict_avalon = {}
        for attr in attribute_names:
            if attr.startswith("avalon_"):
                prepare_dict_avalon[attr] = None
            else:
                prepare_dict[attr] = None

        for id, entity_dict in self.entities_dict.items():
            # Skip project because has stored defaults at the moment
            if entity_dict["entity_type"] == "project":
                continue
            entity_dict["hier_attrs"] = prepare_dict.copy()
            for key, val in prepare_dict_avalon.items():
                entity_dict["avalon_attrs"][key] = val

        # Prepare values to query
        entity_ids_joined = ", ".join([
            "\"{}\"".format(id) for id in sync_ids
        ])
        attributes_joined = ", ".join([
            "\"{}\"".format(name) for name in attribute_names
        ])
        [values] = self.session._call([{
            "action": "query",
            "expression": (
                "select value, entity_id from ContextCustomAttributeValue "
                "where entity_id in ({}) and configuration.key in ({})"
            ).format(entity_ids_joined, attributes_joined)
        }])

        avalon_hier = []
        for value in values["data"]:
            if value["value"] is None:
                continue
            entity_id = value["entity_id"]
            key = value["configuration"]["key"]
            store_key = "hier_attrs"
            if key.startswith("avalon_"):
                store_key = "avalon_attrs"
                avalon_hier.append(key)
            self.entities_dict[entity_id][store_key][key] = value["value"]

        # Get dictionary with not None hierarchical values to pull to childs
        top_id = self.ft_project_id
        project_values = {}
        for key, value in self.entities_dict[top_id]["hier_attrs"].items():
            if value is not None:
                project_values[key] = value

        for key in avalon_hier:
            value = self.entities_dict[top_id]["avalon_attrs"][key]
            if value is not None:
                project_values[key] = value

        hier_down_queue = queue.Queue()
        hier_down_queue.put((project_values, top_id))

        while not hier_down_queue.empty():
            hier_values, parent_id = hier_down_queue.get()
            for child_id in self.entities_dict[parent_id]["children"]:
                _hier_values = hier_values.copy()
                for name in attribute_names:
                    store_key = "hier_attrs"
                    if name.startswith("avalon_"):
                        store_key = "avalon_attrs"
                    value = self.entities_dict[child_id][store_key][name]
                    if value is not None:
                        _hier_values[name] = value

                self.entities_dict[child_id]["hier_attrs"].update(_hier_values)
                hier_down_queue.put((_hier_values, child_id))

    def remove_from_archived(self, mongo_id):
        entity = self.avalon_archived_by_id.pop(mongo_id, None)
        if not entity:
            return

        if self._avalon_archived_ents is not None:
            if entity in self._avalon_archived_ents:
                self._avalon_archived_ents.remove(entity)

        if self._avalon_archived_by_name is not None:
            name = entity["name"]
            if name in self._avalon_archived_by_name:
                name_ents = self._avalon_archived_by_name[name]
                if entity in name_ents:
                    if len(name_ents) == 1:
                        self._avalon_archived_by_name.pop(name)
                    else:
                        self._avalon_archived_by_name[name].remove(entity)

        # TODO use custom None instead of __NOTSET__
        if self._avalon_archived_by_parent_id is not None:
            parent_id = entity.get("data", {}).get(
                "visualParent", "__NOTSET__"
            )
            if parent_id is not None:
                parent_id = str(parent_id)

            if parent_id in self._avalon_archived_by_parent_id:
                parent_list = self._avalon_archived_by_parent_id[parent_id]
                if entity not in parent_list:
                    self._avalon_archived_by_parent_id[parent_id].remove(
                        entity
                    )

    def prepare_ftrack_ent_data(self):
        not_set_ids = []
        for id, entity_dict in self.entities_dict.items():
            entity = entity_dict["entity"]
            if entity is None:
                not_set_ids.append(id)
                continue

            self.entities_dict[id]["final_entity"] = {}
            self.entities_dict[id]["final_entity"]["name"] = (
                entity_dict["name"]
            )
            data = {}
            data["ftrackId"] = entity["id"]
            data["entityType"] = entity_dict["entity_type_orig"]

            for key, val in entity_dict.get("custom_attributes", []).items():
                data[key] = val

            for key, val in entity_dict.get("hier_attrs", []).items():
                data[key] = val

            if id == self.ft_project_id:
                data["code"] = entity["name"]
                self.entities_dict[id]["final_entity"]["data"] = data
                self.entities_dict[id]["final_entity"]["type"] = "project"

                proj_schema = entity["project_schema"]
                task_types = proj_schema["_task_type_schema"]["types"]
                proj_apps, warnings = avalon_sync.get_project_apps(
                    (data.get("applications") or [])
                )
                for msg, items in warnings.items():
                    if not msg or not items:
                        continue
                    self.report_items["warning"][msg] = items

                self.entities_dict[id]["final_entity"]["config"] = {
                    "tasks": [{"name": tt["name"]} for tt in task_types],
                    "apps": proj_apps
                }
                continue

            ent_path_items = [ent["name"] for ent in entity["link"]]
            parents = ent_path_items[1:len(ent_path_items)-1:]
            hierarchy = ""
            if len(parents) > 0:
                hierarchy = os.path.sep.join(parents)

            data["parents"] = parents
            data["hierarchy"] = hierarchy
            data["tasks"] = self.entities_dict[id].pop("tasks", [])
            self.entities_dict[id]["final_entity"]["data"] = data
            self.entities_dict[id]["final_entity"]["type"] = "asset"

        if not_set_ids:
            self.log.debug((
                "- Debug information: Filtering bug, in entities dict are "
                "empty dicts (function should not affect) <{}>"
            ).format("| ".join(not_set_ids)))
            for id in not_set_ids:
                self.entities_dict.pop(id)

    def get_ent_path(self, ftrack_id):
        ent_path = self._ent_paths_by_ftrack_id.get(ftrack_id)
        if not ent_path:
            entity = self.entities_dict[ftrack_id]["entity"]
            ent_path = "/".join(
                [ent["name"] for ent in entity["link"]]
            )
            self._ent_paths_by_ftrack_id[ftrack_id] = ent_path

        return ent_path

    def prepare_avalon_entities(self, ft_project_name):
        self.log.debug((
            "* Preparing avalon entities "
            "(separate to Create, Update and Deleted groups)"
        ))
        # Avalon entities
        self.dbcon.install()
        self.dbcon.Session["AVALON_PROJECT"] = ft_project_name
        avalon_project = self.dbcon.find_one({"type": "project"})
        avalon_entities = self.dbcon.find({"type": "asset"})
        self.avalon_project = avalon_project
        self.avalon_entities = avalon_entities

        ftrack_avalon_mapper = {}
        avalon_ftrack_mapper = {}
        create_ftrack_ids = []
        update_ftrack_ids = []

        same_mongo_id = []
        all_mongo_ids = {}
        for ftrack_id, entity_dict in self.entities_dict.items():
            mongo_id = entity_dict["avalon_attrs"].get(self.id_cust_attr)
            if not mongo_id:
                continue
            if mongo_id in all_mongo_ids:
                same_mongo_id.append(mongo_id)
            else:
                all_mongo_ids[mongo_id] = []
            all_mongo_ids[mongo_id].append(ftrack_id)

        if avalon_project:
            mongo_id = str(avalon_project["_id"])
            ftrack_avalon_mapper[self.ft_project_id] = mongo_id
            avalon_ftrack_mapper[mongo_id] = self.ft_project_id
            update_ftrack_ids.append(self.ft_project_id)
        else:
            create_ftrack_ids.append(self.ft_project_id)

        # make it go hierarchically
        prepare_queue = queue.Queue()

        for child_id in self.entities_dict[self.ft_project_id]["children"]:
            prepare_queue.put(child_id)

        while not prepare_queue.empty():
            ftrack_id = prepare_queue.get()
            for child_id in self.entities_dict[ftrack_id]["children"]:
                prepare_queue.put(child_id)

            entity_dict = self.entities_dict[ftrack_id]
            ent_path = self.get_ent_path(ftrack_id)

            mongo_id = entity_dict["avalon_attrs"].get(self.id_cust_attr)
            av_ent_by_mongo_id = self.avalon_ents_by_id.get(mongo_id)
            if av_ent_by_mongo_id:
                av_ent_ftrack_id = av_ent_by_mongo_id.get("data", {}).get(
                    "ftrackId"
                )
                is_right = False
                else_match_better = False
                if av_ent_ftrack_id and av_ent_ftrack_id == ftrack_id:
                    is_right = True

                elif mongo_id not in same_mongo_id:
                    is_right = True

                else:
                    ftrack_ids_with_same_mongo = all_mongo_ids[mongo_id]
                    for _ftrack_id in ftrack_ids_with_same_mongo:
                        if _ftrack_id == av_ent_ftrack_id:
                            continue

                        _entity_dict = self.entities_dict[_ftrack_id]
                        _mongo_id = _entity_dict["avalon_attrs"][
                            self.id_cust_attr
                        ]
                        _av_ent_by_mongo_id = self.avalon_ents_by_id.get(
                            _mongo_id
                        )
                        _av_ent_ftrack_id = _av_ent_by_mongo_id.get(
                            "data", {}
                        ).get("ftrackId")
                        if _av_ent_ftrack_id == ftrack_id:
                            else_match_better = True
                            break

                if not is_right and not else_match_better:
                    entity = entity_dict["entity"]
                    ent_path_items = [ent["name"] for ent in entity["link"]]
                    parents = ent_path_items[1:len(ent_path_items)-1:]
                    av_parents = av_ent_by_mongo_id["data"]["parents"]
                    if av_parents == parents:
                        is_right = True
                    else:
                        name = entity_dict["name"]
                        av_name = av_ent_by_mongo_id["name"]
                        if name == av_name:
                            is_right = True

                if is_right:
                    self.log.debug(
                        "Existing (by MongoID) <{}>".format(ent_path)
                    )
                    ftrack_avalon_mapper[ftrack_id] = mongo_id
                    avalon_ftrack_mapper[mongo_id] = ftrack_id
                    update_ftrack_ids.append(ftrack_id)
                    continue

            mongo_id = self.avalon_ents_by_ftrack_id.get(ftrack_id)
            if not mongo_id:
                mongo_id = self.avalon_ents_by_name.get(entity_dict["name"])
                if mongo_id:
                    self.log.debug(
                        "Existing (by matching name) <{}>".format(ent_path)
                    )
            else:
                self.log.debug(
                    "Existing (by FtrackID in mongo) <{}>".format(ent_path)
                )

            if mongo_id:
                ftrack_avalon_mapper[ftrack_id] = mongo_id
                avalon_ftrack_mapper[mongo_id] = ftrack_id
                update_ftrack_ids.append(ftrack_id)
                continue

            self.log.debug("New <{}>".format(ent_path))
            create_ftrack_ids.append(ftrack_id)

        deleted_entities = []
        for mongo_id in self.avalon_ents_by_id:
            if mongo_id in avalon_ftrack_mapper:
                continue
            deleted_entities.append(mongo_id)

            av_ent = self.avalon_ents_by_id[mongo_id]
            av_ent_path_items = [p for p in av_ent["data"]["parents"]]
            av_ent_path_items.append(av_ent["name"])
            self.log.debug("Deleted <{}>".format("/".join(av_ent_path_items)))

        self.ftrack_avalon_mapper = ftrack_avalon_mapper
        self.avalon_ftrack_mapper = avalon_ftrack_mapper
        self.create_ftrack_ids = create_ftrack_ids
        self.update_ftrack_ids = update_ftrack_ids
        self.deleted_entities = deleted_entities

        self.log.debug((
            "Ftrack -> Avalon comparation: New <{}> "
            "| Existing <{}> | Deleted <{}>"
        ).format(
            len(create_ftrack_ids),
            len(update_ftrack_ids),
            len(deleted_entities)
        ))

    def filter_with_children(self, ftrack_id):
        if ftrack_id not in self.entities_dict:
            return
        ent_dict = self.entities_dict[ftrack_id]
        parent_id = ent_dict["parent_id"]
        self.entities_dict[parent_id]["children"].remove(ftrack_id)

        children_queue = queue.Queue()
        children_queue.put(ftrack_id)
        while not children_queue.empty():
            _ftrack_id = children_queue.get()
            entity_dict = self.entities_dict.pop(_ftrack_id, {"children": []})
            for child_id in entity_dict["children"]:
                children_queue.put(child_id)

    def prepare_changes(self):
        self.log.debug("* Preparing changes for avalon/ftrack")
        hierarchy_changing_ids = []
        ignore_keys = collections.defaultdict(list)

        update_queue = queue.Queue()
        for ftrack_id in self.update_ftrack_ids:
            update_queue.put(ftrack_id)

        while not update_queue.empty():
            ftrack_id = update_queue.get()
            if ftrack_id == self.ft_project_id:
                changes = self.prepare_project_changes()
                if changes:
                    self.updates[self.avalon_project_id] = changes
                continue

            ftrack_ent_dict = self.entities_dict[ftrack_id]

            # *** check parents
            parent_check = False

            ftrack_parent_id = ftrack_ent_dict["parent_id"]
            avalon_id = self.ftrack_avalon_mapper[ftrack_id]
            avalon_entity = self.avalon_ents_by_id[avalon_id]
            avalon_parent_id = avalon_entity["data"]["visualParent"]
            if avalon_parent_id is not None:
                avalon_parent_id = str(avalon_parent_id)

            ftrack_parent_mongo_id = self.ftrack_avalon_mapper[
                ftrack_parent_id
            ]

            # if parent is project
            if (ftrack_parent_mongo_id == avalon_parent_id) or (
                ftrack_parent_id == self.ft_project_id and
                avalon_parent_id is None
            ):
                parent_check = True

            # check name
            ftrack_name = ftrack_ent_dict["name"]
            avalon_name = avalon_entity["name"]
            name_check = ftrack_name == avalon_name

            # IDEAL STATE: both parent and name check passed
            if parent_check and name_check:
                continue

            # If entity is changeable then change values of parent or name
            if self.changeability_by_mongo_id[avalon_id]:
                # TODO logging
                if not parent_check:
                    if ftrack_parent_mongo_id == str(self.avalon_project_id):
                        new_parent_name = self.entities_dict[
                            self.ft_project_id]["name"]
                        new_parent_id = None
                    else:
                        new_parent_name = self.avalon_ents_by_id[
                            ftrack_parent_mongo_id]["name"]
                        new_parent_id = ObjectId(ftrack_parent_mongo_id)

                    if avalon_parent_id == str(self.avalon_project_id):
                        old_parent_name = self.entities_dict[
                            self.ft_project_id]["name"]
                    else:
                        old_parent_name = self.avalon_ents_by_id[
                            ftrack_parent_mongo_id]["name"]

                    self.updates[avalon_id]["data"] = {
                        "visualParent": new_parent_id
                    }
                    ignore_keys[ftrack_id].append("data.visualParent")
                    self.log.debug((
                        "Avalon entity \"{}\" changed parent \"{}\" -> \"{}\""
                    ).format(avalon_name, old_parent_name, new_parent_name))

                if not name_check:
                    self.updates[avalon_id]["name"] = ftrack_name
                    ignore_keys[ftrack_id].append("name")
                    self.log.debug(
                        "Avalon entity \"{}\" was renamed to \"{}\"".format(
                            avalon_name, ftrack_name
                        )
                    )
                continue

            # parents and hierarchy must be recalculated
            hierarchy_changing_ids.append(ftrack_id)

            # Parent is project if avalon_parent_id is set to None
            if avalon_parent_id is None:
                avalon_parent_id = str(self.avalon_project_id)

            if not name_check:
                ent_path = self.get_ent_path(ftrack_id)
                # TODO report
                # TODO logging
                self.entities_dict[ftrack_id]["name"] = avalon_name
                self.entities_dict[ftrack_id]["entity"]["name"] = (
                    avalon_name
                )
                self.entities_dict[ftrack_id]["final_entity"]["name"] = (
                    avalon_name
                )
                self.log.warning("Name was changed back to {} <{}>".format(
                    avalon_name, ent_path
                ))
                self._ent_paths_by_ftrack_id.pop(ftrack_id, None)
                msg = (
                    "<Entity renamed back> It is not allowed to change"
                    " name of entity or it's parents"
                    " that already has published context"
                )
                self.report_items["warning"][msg].append(ent_path)

            # skip parent oricessing if hierarchy didn't change
            if parent_check:
                continue

            # Logic when parenting(hierarchy) has changed and should not
            old_ftrack_parent_id = self.avalon_ftrack_mapper.get(
                avalon_parent_id
            )

            # If last ftrack parent id from mongo entity exist then just
            # remap paren_id on entity
            if old_ftrack_parent_id:
                # TODO report
                # TODO logging
                ent_path = self.get_ent_path(ftrack_id)
                msg = (
                    "<Entity moved back in hierachy> It is not allowed"
                    " to change hierarchy of entity or it's parents"
                    " that already has published context"
                )
                self.report_items["warning"][msg].append(ent_path)
                self.log.warning((
                    "Entity has published context so was moved"
                    " back in hierarchy <{}>"
                ).format(ent_path))
                self.entities_dict[ftrack_id]["entity"]["parent_id"] = (
                    old_ftrack_parent_id
                )
                self.entities_dict[ftrack_id]["parent_id"] = (
                    old_ftrack_parent_id
                )
                self.entities_dict[old_ftrack_parent_id][
                    "children"
                ].append(ftrack_id)

                continue

            old_parent_ent = self.avalon_ents_by_id.get(avalon_parent_id)
            if not old_parent_ent:
                old_parent_ent = self.avalon_archived_by_id.get(
                    avalon_parent_id
                )

            # TODO report
            # TODO logging
            if not old_parent_ent:
                self.log.warning((
                    "Parent entity was not found by id"
                    " - Trying to find by parent name"
                ))
                ent_path = self.get_ent_path(ftrack_id)

                parents = avalon_entity["data"]["parents"]
                parent_name = parents[-1]
                matching_entity_id = None
                for id, entity_dict in self.entities_dict.items():
                    if entity_dict["name"] == parent_name:
                        matching_entity_id = id
                        break

                if matching_entity_id is None:
                    # TODO logging
                    # TODO report (turn off auto-sync?)
                    self.log.error((
                        "Entity has published context but was moved in"
                        " hierarchy and previous parent was not found so it is"
                        " not possible to solve this programmatically <{}>"
                    ).format(ent_path))
                    msg = (
                        "<Entity not synchronizable> Parent of entity can't be"
                        " changed due to published context and previous parent"
                        " was not found"
                    )
                    self.report_items["error"][msg].append(ent_path)
                    self.filter_with_children(ftrack_id)
                    continue

                matching_ent_dict = self.entities_dict.get(matching_entity_id)
                match_ent_parents = matching_ent_dict.get(
                    "final_entity", {}).get(
                    "data", {}).get(
                    "parents", ["__NOT_SET__"]
                )
                # TODO logging
                # TODO report
                if (
                    len(match_ent_parents) >= len(parents) or
                    match_ent_parents[:-1] != parents
                ):
                    ent_path = self.get_ent_path(ftrack_id)
                    self.log.error((
                        "Entity has published context but was moved in"
                        " hierarchy and previous parents were moved too it is"
                        " not possible to solve this programmatically <{}>"
                    ).format(ent_path))
                    msg = (
                        "<Entity not synchronizable> Parent of entity can't be"
                        " changed due to published context but whole hierarchy"
                        " was scrambled"
                    )
                    continue

                old_parent_ent = matching_ent_dict["final_entity"]

            parent_id = self.ft_project_id
            entities_to_create = []
            # TODO logging
            self.log.warning(
                "Ftrack entities must be recreated because have"
                " published context but were removed"
            )

            _avalon_ent = old_parent_ent

            self.updates[avalon_parent_id] = {"type": "asset"}
            success = True
            while True:
                _vis_par = _avalon_ent["data"]["visualParent"]
                _name = _avalon_ent["name"]
                if _name in self.all_ftrack_names:
                    av_ent_path_items = _avalon_ent["data"]["parents"]
                    av_ent_path_items.append(_name)
                    av_ent_path = "/".join(av_ent_path_items)
                    # TODO report
                    # TODO logging
                    self.log.error((
                        "Can't recreate entity in Ftrack because entity with"
                        " same name already exists in different hierarchy <{}>"
                    ).format(av_ent_path))
                    msg = (
                        "<Entity not synchronizable> Parent of entity can't be"
                        " changed due to published context but previous parent"
                        " had name that exist in different hierarchy level"
                    )
                    self.report_items["error"][msg].append(av_ent_path)
                    self.filter_with_children(ftrack_id)
                    success = False
                    break

                entities_to_create.append(_avalon_ent)
                if _vis_par is None:
                    break

                _vis_par = str(_vis_par)
                _mapped = self.avalon_ftrack_mapper.get(_vis_par)
                if _mapped:
                    parent_id = _mapped
                    break

                _avalon_ent = self.avalon_ents_by_id.get(_vis_par)
                if not _avalon_ent:
                    _avalon_ent = self.avalon_archived_by_id.get(_vis_par)

            if success is False:
                continue

            new_entity_id = None
            for av_entity in reversed(entities_to_create):
                new_entity_id = self.create_ftrack_ent_from_avalon_ent(
                    av_entity, parent_id
                )
                update_queue.put(new_entity_id)

            if new_entity_id:
                ftrack_ent_dict["entity"]["parent_id"] = new_entity_id

        if hierarchy_changing_ids:
            self.reload_parents(hierarchy_changing_ids)

        for ftrack_id in self.update_ftrack_ids:
            if ftrack_id == self.ft_project_id:
                continue

            avalon_id = self.ftrack_avalon_mapper[ftrack_id]
            avalon_entity = self.avalon_ents_by_id[avalon_id]

            avalon_attrs = self.entities_dict[ftrack_id]["avalon_attrs"]
            if (
                self.id_cust_attr not in avalon_attrs or
                avalon_attrs[self.id_cust_attr] != avalon_id
            ):
                configuration_id = self.entities_dict[ftrack_id][
                    "avalon_attrs_id"][self.id_cust_attr]

                _entity_key = collections.OrderedDict({
                    "configuration_id": configuration_id,
                    "entity_id": ftrack_id
                })

                self.session.recorded_operations.push(
                    fa_session.ftrack_api.operation.UpdateEntityOperation(
                        "ContextCustomAttributeValue",
                        _entity_key,
                        "value",
                        fa_session.ftrack_api.symbol.NOT_SET,
                        avalon_id
                    )
                )
            # check rest of data
            data_changes = self.compare_dict(
                self.entities_dict[ftrack_id]["final_entity"],
                avalon_entity,
                ignore_keys[ftrack_id]
            )
            if data_changes:
                self.updates[avalon_id] = self.merge_dicts(
                    data_changes,
                    self.updates[avalon_id]
                )

    def synchronize(self):
        self.log.debug("* Synchronization begins")
        avalon_project_id = self.ftrack_avalon_mapper.get(self.ft_project_id)
        if avalon_project_id:
            self.avalon_project_id = ObjectId(avalon_project_id)

        # remove filtered ftrack ids from create/update list
        for ftrack_id in self.all_filtered_entities:
            if ftrack_id in self.create_ftrack_ids:
                self.create_ftrack_ids.remove(ftrack_id)
            elif ftrack_id in self.update_ftrack_ids:
                self.update_ftrack_ids.remove(ftrack_id)

        self.log.debug("* Processing entities for archivation")
        self.delete_entities()

        self.log.debug("* Processing new entities")
        # Create not created entities
        for ftrack_id in self.create_ftrack_ids:
            # CHECK it is possible that entity was already created
            # because is parent of another entity which was processed first
            if ftrack_id in self.ftrack_avalon_mapper:
                continue
            self.create_avalon_entity(ftrack_id)

        if len(self.create_list) > 0:
            self.dbcon.insert_many(self.create_list)

        self.session.commit()

        self.log.debug("* Processing entities for update")
        self.prepare_changes()
        self.update_entities()
        self.session.commit()

    def create_avalon_entity(self, ftrack_id):
        if ftrack_id == self.ft_project_id:
            self.create_avalon_project()
            return

        entity_dict = self.entities_dict[ftrack_id]
        parent_ftrack_id = entity_dict["parent_id"]
        avalon_parent = None
        if parent_ftrack_id != self.ft_project_id:
            avalon_parent = self.ftrack_avalon_mapper.get(parent_ftrack_id)
            # if not avalon_parent:
            #     self.create_avalon_entity(parent_ftrack_id)
            #     avalon_parent = self.ftrack_avalon_mapper[parent_ftrack_id]
            avalon_parent = ObjectId(avalon_parent)

        # avalon_archived_by_id avalon_archived_by_name
        current_id = (
            entity_dict["avalon_attrs"].get(self.id_cust_attr) or ""
        ).strip()
        mongo_id = current_id
        name = entity_dict["name"]

        # Check if exist archived asset in mongo - by ID
        unarchive = False
        unarchive_id = self.check_unarchivation(ftrack_id, mongo_id, name)
        if unarchive_id is not None:
            unarchive = True
            mongo_id = unarchive_id

        item = entity_dict["final_entity"]
        try:
            new_id = ObjectId(mongo_id)
            if mongo_id in self.avalon_ftrack_mapper:
                new_id = ObjectId()
        except InvalidId:
            new_id = ObjectId()

        item["_id"] = new_id
        item["parent"] = self.avalon_project_id
        item["schema"] = avalon_sync.entity_schemas["asset"]
        item["data"]["visualParent"] = avalon_parent

        new_id_str = str(new_id)
        self.ftrack_avalon_mapper[ftrack_id] = new_id_str
        self.avalon_ftrack_mapper[new_id_str] = ftrack_id

        self._avalon_ents_by_id[new_id_str] = item
        self._avalon_ents_by_ftrack_id[ftrack_id] = new_id_str
        self._avalon_ents_by_name[item["name"]] = new_id_str

        if current_id != new_id_str:
            # store mongo id to ftrack entity
            configuration_id = self.entities_dict[ftrack_id][
                "avalon_attrs_id"
            ][self.id_cust_attr]
            _entity_key = collections.OrderedDict({
                "configuration_id": configuration_id,
                "entity_id": ftrack_id
            })

            self.session.recorded_operations.push(
                fa_session.ftrack_api.operation.UpdateEntityOperation(
                    "ContextCustomAttributeValue",
                    _entity_key,
                    "value",
                    fa_session.ftrack_api.symbol.NOT_SET,
                    new_id_str
                )
            )

        if unarchive is False:
            self.create_list.append(item)
            return
        # If unarchive then replace entity data in database
        self.dbcon.replace_one({"_id": new_id}, item)
        self.remove_from_archived(mongo_id)
        av_ent_path_items = item["data"]["parents"]
        av_ent_path_items.append(item["name"])
        av_ent_path = "/".join(av_ent_path_items)
        self.log.debug("Entity was unarchived <{}>".format(av_ent_path))

    def check_unarchivation(self, ftrack_id, mongo_id, name):
        archived_by_id = self.avalon_archived_by_id.get(mongo_id)
        archived_by_name = self.avalon_archived_by_name.get(name)

        # if not found in archived then skip
        if not archived_by_id and not archived_by_name:
            return None

        entity_dict = self.entities_dict[ftrack_id]

        if archived_by_id:
            # if is changeable then unarchive (nothing to check here)
            if self.changeability_by_mongo_id[mongo_id]:
                return mongo_id

            # TODO replace `__NOTSET__` with custom None constant
            archived_parent_id = archived_by_id["data"].get(
                "visualParent", "__NOTSET__"
            )
            archived_parents = archived_by_id["data"].get("parents")
            archived_name = archived_by_id["name"]

            if (
                archived_name != entity_dict["name"] or
                archived_parents != entity_dict["final_entity"]["data"][
                    "parents"
                ]
            ):
                return None

            return mongo_id

        # First check if there is any that have same parents
        for archived in archived_by_name:
            mongo_id = str(archived["_id"])
            archived_parents = archived.get("data", {}).get("parents")
            if (
                archived_parents == entity_dict["final_entity"]["data"][
                    "parents"
                ]
            ):
                return mongo_id

        # Secondly try to find more close to current ftrack entity
        first_changeable = None
        for archived in archived_by_name:
            mongo_id = str(archived["_id"])
            if not self.changeability_by_mongo_id[mongo_id]:
                continue

            if first_changeable is None:
                first_changeable = mongo_id

            ftrack_parent_id = entity_dict["parent_id"]
            map_ftrack_parent_id = self.ftrack_avalon_mapper.get(
                ftrack_parent_id
            )

            # TODO replace `__NOTSET__` with custom None constant
            archived_parent_id = archived.get("data", {}).get(
                "visualParent", "__NOTSET__"
            )
            if archived_parent_id is not None:
                archived_parent_id = str(archived_parent_id)

            # skip if parent is archived - How this should be possible?
            parent_entity = self.avalon_ents_by_id.get(archived_parent_id)
            if (
                parent_entity and (
                    map_ftrack_parent_id is not None and
                    map_ftrack_parent_id == str(parent_entity["_id"])
                )
            ):
                return mongo_id
        # Last return first changeable with same name (or None)
        return first_changeable

    def create_avalon_project(self):
        project_item = self.entities_dict[self.ft_project_id]["final_entity"]
        mongo_id = (
            self.entities_dict[self.ft_project_id]["avalon_attrs"].get(
                self.id_cust_attr
            ) or ""
        ).strip()

        try:
            new_id = ObjectId(mongo_id)
        except InvalidId:
            new_id = ObjectId()

        project_name = self.entities_dict[self.ft_project_id]["name"]
        project_item["_id"] = new_id
        project_item["parent"] = None
        project_item["schema"] = avalon_sync.entity_schemas["project"]
        project_item["config"]["schema"] = avalon_sync.entity_schemas["config"]
        project_item["config"]["template"] = (
            avalon_sync.get_avalon_project_template(project_name)
        )

        self.ftrack_avalon_mapper[self.ft_project_id] = new_id
        self.avalon_ftrack_mapper[new_id] = self.ft_project_id

        self.avalon_project_id = new_id

        self._avalon_ents_by_id[str(new_id)] = project_item
        self._avalon_ents_by_ftrack_id[self.ft_project_id] = str(new_id)
        self._avalon_ents_by_name[project_item["name"]] = str(new_id)

        self.create_list.append(project_item)

        # store mongo id to ftrack entity
        entity = self.entities_dict[self.ft_project_id]["entity"]
        entity["custom_attributes"][self.id_cust_attr] = str(new_id)

    def _bubble_changeability(self, unchangeable_ids):
        unchangeable_queue = queue.Queue()
        for entity_id in unchangeable_ids:
            unchangeable_queue.put((entity_id, False))

        processed_parents_ids = []
        subsets_to_remove = []
        while not unchangeable_queue.empty():
            entity_id, child_is_archived = unchangeable_queue.get()
            # skip if already processed
            if entity_id in processed_parents_ids:
                continue

            entity = self.avalon_ents_by_id.get(entity_id)
            # if entity is not archived but unchageable child was then skip
            # - archived entities should not affect not archived?
            if entity and child_is_archived:
                continue

            # set changeability of current entity to False
            self._changeability_by_mongo_id[entity_id] = False
            processed_parents_ids.append(entity_id)
            # if not entity then is probably archived
            if not entity:
                entity = self.avalon_archived_by_id.get(entity_id)
                child_is_archived = True

            if not entity:
                # if entity is not found then it is subset without parent
                if entity_id in unchangeable_ids:
                    subsets_to_remove.append(entity_id)
                else:
                    # TODO logging - What is happening here?
                    self.log.warning((
                        "In avalon are entities without valid parents that"
                        " lead to Project (should not cause errors)"
                        " - MongoId <{}>"
                    ).format(str(entity_id)))
                continue

            # skip if parent is project
            parent_id = entity["data"]["visualParent"]
            if parent_id is None:
                continue
            unchangeable_queue.put((str(parent_id), child_is_archived))

        self._delete_subsets_without_asset(subsets_to_remove)

    def _delete_subsets_without_asset(self, not_existing_parents):
        subset_ids = []
        version_ids = []
        repre_ids = []
        to_delete = []

        for parent_id in not_existing_parents:
            subsets = self.subsets_by_parent_id.get(parent_id)
            if not subsets:
                continue
            for subset in subsets:
                if subset.get("type") != "subset":
                    continue
                subset_ids.append(subset["_id"])

        db_subsets = self.dbcon.find({
            "_id": {"$in": subset_ids},
            "type": "subset"
        })
        if not db_subsets:
            return

        db_versions = self.dbcon.find({
            "parent": {"$in": subset_ids},
            "type": "version"
        })
        if db_versions:
            version_ids = [ver["_id"] for ver in db_versions]

        db_repres = self.dbcon.find({
            "parent": {"$in": version_ids},
            "type": "representation"
        })
        if db_repres:
            repre_ids = [repre["_id"] for repre in db_repres]

        to_delete.extend(subset_ids)
        to_delete.extend(version_ids)
        to_delete.extend(repre_ids)

        self.dbcon.delete_many({"_id": {"$in": to_delete}})

    # Probably deprecated
    def _check_changeability(self, parent_id=None):
        for entity in self.avalon_ents_by_parent_id[parent_id]:
            mongo_id = str(entity["_id"])
            is_changeable = self._changeability_by_mongo_id.get(mongo_id)
            if is_changeable is not None:
                continue

            self._check_changeability(mongo_id)
            is_changeable = True
            for child in self.avalon_ents_by_parent_id[parent_id]:
                if not self._changeability_by_mongo_id[str(child["_id"])]:
                    is_changeable = False
                    break

            if is_changeable is True:
                is_changeable = (mongo_id in self.subsets_by_parent_id)
            self._changeability_by_mongo_id[mongo_id] = is_changeable

    def update_entities(self):
        mongo_changes_bulk = []
        for mongo_id, changes in self.updates.items():
            filter = {"_id": ObjectId(mongo_id)}
            change_data = avalon_sync.from_dict_to_set(changes)
            mongo_changes_bulk.append(UpdateOne(filter, change_data))

        if not mongo_changes_bulk:
            # TODO LOG
            return
        self.dbcon.bulk_write(mongo_changes_bulk)

    def reload_parents(self, hierarchy_changing_ids):
        parents_queue = queue.Queue()
        parents_queue.put((self.ft_project_id, [], False))
        while not parents_queue.empty():
            ftrack_id, parent_parents, changed = parents_queue.get()
            _parents = parent_parents.copy()
            if ftrack_id not in hierarchy_changing_ids and not changed:
                if ftrack_id != self.ft_project_id:
                    _parents.append(self.entities_dict[ftrack_id]["name"])
                for child_id in self.entities_dict[ftrack_id]["children"]:
                    parents_queue.put((child_id, _parents, changed))
                continue

            changed = True
            parents = [par for par in _parents]
            hierarchy = "/".join(parents)
            self.entities_dict[ftrack_id][
                "final_entity"]["data"]["parents"] = parents
            self.entities_dict[ftrack_id][
                "final_entity"]["data"]["hierarchy"] = hierarchy

            _parents.append(self.entities_dict[ftrack_id]["name"])
            for child_id in self.entities_dict[ftrack_id]["children"]:
                parents_queue.put((child_id, _parents, changed))

            if ftrack_id in self.create_ftrack_ids:
                mongo_id = self.ftrack_avalon_mapper[ftrack_id]
                if "data" not in self.updates[mongo_id]:
                    self.updates[mongo_id]["data"] = {}
                self.updates[mongo_id]["data"]["parents"] = parents
                self.updates[mongo_id]["data"]["hierarchy"] = hierarchy

    def prepare_project_changes(self):
        ftrack_ent_dict = self.entities_dict[self.ft_project_id]
        ftrack_entity = ftrack_ent_dict["entity"]
        avalon_code = self.avalon_project["data"]["code"]
        # TODO Is possible to sync if full name was changed?
        # if ftrack_ent_dict["name"] != self.avalon_project["name"]:
        #     ftrack_entity["full_name"] = avalon_name
        #     self.entities_dict[self.ft_project_id]["name"] = avalon_name
        #     self.entities_dict[self.ft_project_id]["final_entity"][
        #         "name"
        #     ] = avalon_name

        # TODO logging
        # TODO report
        # TODO May this happen? Is possible to change project code?
        if ftrack_entity["name"] != avalon_code:
            ftrack_entity["name"] = avalon_code
            self.entities_dict[self.ft_project_id]["final_entity"]["data"][
                "code"
            ] = avalon_code
            self.session.commit()
            sub_msg = (
                "Project code was changed back to \"{}\"".format(avalon_code)
            )
            msg = (
                "It is not allowed to change"
                " project code after synchronization"
            )
            self.report_items["warning"][msg] = sub_msg
            self.log.warning(sub_msg)

        return self.compare_dict(
            self.entities_dict[self.ft_project_id]["final_entity"],
            self.avalon_project
        )

    def compare_dict(self, dict_new, dict_old, _ignore_keys=[]):
        # _ignore_keys may be used for keys nested dict like"data.visualParent"
        changes = {}
        ignore_keys = []
        for key_val in _ignore_keys:
            key_items = key_val.split(".")
            if len(key_items) == 1:
                ignore_keys.append(key_items[0])

        for key, value in dict_new.items():
            if key in ignore_keys:
                continue

            if key not in dict_old:
                changes[key] = value
                continue

            if isinstance(value, dict):
                if not isinstance(dict_old[key], dict):
                    changes[key] = value
                    continue

                _new_ignore_keys = []
                for key_val in _ignore_keys:
                    key_items = key_val.split(".")
                    if len(key_items) <= 1:
                        continue
                    _new_ignore_keys.append(".".join(key_items[1:]))

                _changes = self.compare_dict(
                    value, dict_old[key], _new_ignore_keys
                )
                if _changes:
                    changes[key] = _changes
                continue

            if value != dict_old[key]:
                changes[key] = value

        return changes

    def merge_dicts(self, dict_new, dict_old):
        for key, value in dict_new.items():
            if key not in dict_old:
                dict_old[key] = value
                continue

            if isinstance(value, dict):
                dict_old[key] = self.merge_dicts(value, dict_old[key])
                continue

            dict_old[key] = value

        return dict_old

    def delete_entities(self):
        if not self.deleted_entities:
            return
        # Try to order so child is not processed before parent
        deleted_entities = []
        _deleted_entities = [id for id in self.deleted_entities]

        while True:
            if not _deleted_entities:
                break
            _ready = []
            for mongo_id in _deleted_entities:
                ent = self.avalon_ents_by_id[mongo_id]
                vis_par = ent["data"]["visualParent"]
                if (
                    vis_par is not None and
                    str(vis_par) in self.deleted_entities
                ):
                    continue
                _ready.append(mongo_id)

            for id in _ready:
                deleted_entities.append(id)
                _deleted_entities.remove(id)

        delete_ids = []
        for mongo_id in deleted_entities:
            # delete if they are deletable
            if self.changeability_by_mongo_id[mongo_id]:
                delete_ids.append(ObjectId(mongo_id))
                continue

            # check if any new created entity match same entity
            # - name and parents must match
            deleted_entity = self.avalon_ents_by_id[mongo_id]
            name = deleted_entity["name"]
            parents = deleted_entity["data"]["parents"]
            similar_ent_id = None
            for ftrack_id in self.create_ftrack_ids:
                _ent_final = self.entities_dict[ftrack_id]["final_entity"]
                if _ent_final["name"] != name:
                    continue
                if _ent_final["data"]["parents"] != parents:
                    continue

                # If in create is "same" then we can "archive" current
                # since will be unarchived in create method
                similar_ent_id = ftrack_id
                break

            # If similar entity(same name and parents) is in create
            # entities list then just change from create to update
            if similar_ent_id is not None:
                self.create_ftrack_ids.remove(similar_ent_id)
                self.update_ftrack_ids.append(similar_ent_id)
                self.avalon_ftrack_mapper[mongo_id] = similar_ent_id
                self.ftrack_avalon_mapper[similar_ent_id] = mongo_id
                continue

            found_by_name_id = None
            for ftrack_id, ent_dict in self.entities_dict.items():
                if not ent_dict.get("name"):
                    continue

                if name == ent_dict["name"]:
                    found_by_name_id = ftrack_id
                    break

            if found_by_name_id is not None:
                # * THESE conditins are too complex to implement in first stage
                # - probably not possible to solve if this happen
                # if found_by_name_id in self.create_ftrack_ids:
                #     # reparent entity of the new one create?
                #     pass
                #
                # elif found_by_name_id in self.update_ftrack_ids:
                #     found_mongo_id = self.ftrack_avalon_mapper[found_by_name_id]
                #
                # ent_dict = self.entities_dict[found_by_name_id]

                # TODO report - CRITICAL entity with same name alread exists in
                # different hierarchy - can't recreate entity
                continue

            _vis_parent = str(deleted_entity["data"]["visualParent"])
            if _vis_parent is None:
                _vis_parent = self.avalon_project_id
            ftrack_parent_id = self.avalon_ftrack_mapper[_vis_parent]
            self.create_ftrack_ent_from_avalon_ent(
                deleted_entity, ftrack_parent_id
            )

        filter = {"_id": {"$in": delete_ids}, "type": "asset"}
        self.dbcon.update_many(filter, {"$set": {"type": "archived_asset"}})

    def create_ftrack_ent_from_avalon_ent(self, av_entity, parent_id):
        new_entity = None
        parent_entity = self.entities_dict[parent_id]["entity"]

        _name = av_entity["name"]
        _type = av_entity["data"].get("entityType", "folder")

        self.log.debug((
            "Re-ceating deleted entity {} <{}>"
        ).format(_name, _type))

        new_entity = self.session.create(_type, {
            "name": _name,
            "parent": parent_entity
        })

        final_entity = {}
        for k, v in av_entity.items():
            final_entity[k] = v

        if final_entity.get("type") != "asset":
            final_entity["type"] = "asset"

        new_entity_id = new_entity["id"]
        new_entity_data = {
            "entity": new_entity,
            "parent_id": parent_id,
            "entity_type": _type.lower(),
            "entity_type_orig": _type,
            "name": _name,
            "final_entity": final_entity
        }
        for k, v in new_entity_data.items():
            self.entities_dict[new_entity_id][k] = v

        p_chilren = self.entities_dict[parent_id]["children"]
        if new_entity_id not in p_chilren:
            self.entities_dict[parent_id]["children"].append(new_entity_id)

        cust_attr, hier_attrs = avalon_sync.get_avalon_attr(self.session)
        for _attr in cust_attr:
            key = _attr["key"]
            if key not in av_entity["data"]:
                continue

            if key not in new_entity["custom_attributes"]:
                continue

            value = av_entity["data"][key]
            if not value:
                continue

            new_entity["custom_attributes"][key] = value

        av_entity_id = str(av_entity["_id"])
        new_entity["custom_attributes"][self.id_cust_attr] = av_entity_id

        self.ftrack_avalon_mapper[new_entity_id] = av_entity_id
        self.avalon_ftrack_mapper[av_entity_id] = new_entity_id

        self.session.commit()

        ent_path = self.get_ent_path(new_entity_id)
        msg = (
            "Deleted entity was recreated because had (or his children)"
            " published context"
        )

        self.report_items["info"][msg].append(ent_path)

        return new_entity_id

    def regex_duplicate_interface(self):
        items = []
        if self.failed_regex or self.tasks_failed_regex:
            subtitle = "Not allowed symbols in entity names:"
            items.append({
                "type": "label",
                "value": "# {}".format(subtitle)
            })
            items.append({
                "type": "label",
                "value": (
                    "<p><i>NOTE: Allowed symbols are Letters( a-Z ),"
                    " Numbers( 0-9 ) and Underscore( _ )</i></p>"
                )
            })
            log_msgs = []
            for name, ids in self.failed_regex.items():
                error_title = {
                    "type": "label",
                    "value": "## {}".format(name)
                }
                items.append(error_title)
                paths = []
                for entity_id in ids:
                    ent_path = self.get_ent_path(entity_id)
                    paths.append(ent_path)

                error_message = {
                    "type": "label",
                    "value": '<p>{}</p>'.format("<br>".join(paths))
                }
                items.append(error_message)
                log_msgs.append("<{}> ({})".format(name, ",".join(paths)))

            for name, ids in self.tasks_failed_regex.items():
                error_title = {
                    "type": "label",
                    "value": "## Task: {}".format(name)
                }
                items.append(error_title)
                paths = []
                for entity_id in ids:
                    ent_path = self.get_ent_path(entity_id)
                    ent_path = "/".join([ent_path, name])
                    paths.append(ent_path)

                error_message = {
                    "type": "label",
                    "value": '<p>{}</p>'.format("<br>".join(paths))
                }
                items.append(error_message)
                log_msgs.append("<{}> ({})".format(name, ",".join(paths)))

            self.log.warning("{}{}".format(subtitle, ", ".join(log_msgs)))

        if self.duplicates:
            subtitle = "Duplicated entity names:"
            items.append({
                "type": "label",
                "value": "# {}".format(subtitle)
            })
            items.append({
                "type": "label",
                "value": (
                    "<p><i>NOTE: It is not allowed to have same name"
                    " for multiple entities in one project</i></p>"
                )
            })
            log_msgs = []
            for name, ids in self.duplicates.items():
                error_title = {
                    "type": "label",
                    "value": "## {}".format(name)
                }
                items.append(error_title)
                paths = []
                for entity_id in ids:
                    ent_path = self.get_ent_path(entity_id)
                    paths.append(ent_path)

                error_message = {
                    "type": "label",
                    "value": '<p>{}</p>'.format("<br>".join(paths))
                }
                items.append(error_message)
                log_msgs.append("<{}> ({})".format(name, ", ".join(paths)))

            self.log.warning("{}{}".format(subtitle, ", ".join(log_msgs)))

        return items

    def report(self):
        items = []
        project_name = self.entities_dict[self.ft_project_id]["name"]
        title = "Synchronization report ({}):".format(project_name)

        keys = ["error", "warning", "info"]
        for key in keys:
            subitems = []
            if key == "warning":
                for _item in self.regex_duplicate_interface():
                    subitems.append(_item)

            for msg, _items in self.report_items[key].items():
                if not _items:
                    continue

                subitems.append({
                    "type": "label",
                    "value": "# {}".format(msg)
                })
                if isinstance(_items, str):
                    _items = [_items]
                subitems.append({
                    "type": "label",
                    "value": '<p>{}</p>'.format("<br>".join(_items))
                })

            if items and subitems:
                items.append(self.report_splitter)

            items.extend(subitems)

        return {
            "items": items,
            "title": title,
            "success": False,
            "message": "Synchronization Finished"
        }


class SyncToAvalonServer(BaseAction):
    """
    Synchronizing data action - from Ftrack to Avalon DB

    Stores all information about entity.
    - Name(string) - Most important information = identifier of entity
    - Parent(ObjectId) - Avalon Project Id, if entity is not project itself
    - Data(dictionary):
        - VisualParent(ObjectId) - Avalon Id of parent asset
        - Parents(array of string) - All parent names except project
        - Tasks(array of string) - Tasks on asset
        - FtrackId(string)
        - entityType(string) - entity's type on Ftrack
        * All Custom attributes in group 'Avalon'
            - custom attributes that start with 'avalon_' are skipped

    * These information are stored for entities in whole project.

    Avalon ID of asset is stored to Ftrack
        - Custom attribute 'avalon_mongo_id'.
    - action IS NOT creating this Custom attribute if doesn't exist
        - run 'Create Custom Attributes' action
        - or do it manually (Not recommended)
    """
    #: Action identifier.
    identifier = "sync.to.avalon.server"
    #: Action label.
    label = "Pype Admin"
    variant = "- Sync To Avalon (Server)"
    #: Action description.
    description = "Send data from Ftrack to Avalon"
    #: Action icon.

    icon = "{}/ftrack/action_icons/PypeAdmin.svg".format(
        os.environ.get(
            "PYPE_STATICS_SERVER",
            "http://localhost:{}".format(
                config.get_presets().get("services", {}).get(
                    "rest_api", {}
                ).get("default_port", 8021)
            )
        )
    )
    #: roles that are allowed to register this action
    role_list = ["Pypeclub"]

    def register(self):
        '''
        Registers the action, subscribing the the discover and launch topics.
        - highest priority event will show last
        '''
        self.session.event_hub.subscribe(
            'topic=ftrack.action.discover',
            self._discover,
            priority=self.priority
        )

        launch_subscription = (
            'topic=ftrack.action.launch'
            ' and data.actionIdentifier={0}'
        ).format(self.identifier)
        self.session.event_hub.subscribe(
            launch_subscription,
            self._launch
        )

    def discover(self, session, entities, event):
        """ Validation """
        # Check if selection is valid
        valid_selection = False
        for ent in event["data"]["selection"]:
            # Ignore entities that are not tasks or projects
            if ent["entityType"].lower() in ["show", "task"]:
                valid_selection = True
                break

        if not valid_selection:
            return False

        # Get user and check his roles
        user_id = event.get("source", {}).get("user", {}).get("id")
        if not user_id:
            return False

        user = session.query("User where id is \"{}\"".format(user_id)).first()
        if not user:
            return False

        role_list = ["Pypeclub", "Administrator", "Project Manager"]
        for role in user["user_security_roles"]:
            if role["security_role"]["name"] in role_list:
                return True
                break

        return False

    def launch(self, session, in_entities, event):
        time_start = time.time()

        self.show_message(event, "Synchronization - Preparing data", True)
        # Get ftrack project
        if in_entities[0].entity_type.lower() == "project":
            ft_project_name = in_entities[0]["full_name"]
        else:
            ft_project_name = in_entities[0]["project"]["full_name"]

        try:
            entities_factory = SyncEntitiesFactory(
                self.log, session, ft_project_name
            )
            time_1 = time.time()

            entities_factory.set_cutom_attributes()
            time_2 = time.time()

            # This must happen before all filtering!!!
            entities_factory.prepare_avalon_entities(ft_project_name)
            time_3 = time.time()

            entities_factory.filter_by_ignore_sync()
            time_4 = time.time()

            entities_factory.duplicity_regex_check()
            time_5 = time.time()

            entities_factory.prepare_ftrack_ent_data()
            time_6 = time.time()

            entities_factory.synchronize()
            time_7 = time.time()

            self.log.debug(
                "*** Synchronization finished ***"
            )
            self.log.debug(
                "preparation <{}>".format(time_1 - time_start)
            )
            self.log.debug(
                "set_cutom_attributes <{}>".format(time_2 - time_1)
            )
            self.log.debug(
                "prepare_avalon_entities <{}>".format(time_3 - time_2)
            )
            self.log.debug(
                "filter_by_ignore_sync <{}>".format(time_4 - time_3)
            )
            self.log.debug(
                "duplicity_regex_check <{}>".format(time_5 - time_4)
            )
            self.log.debug(
                "prepare_ftrack_ent_data <{}>".format(time_6 - time_5)
            )
            self.log.debug(
                "synchronize <{}>".format(time_7 - time_6)
            )
            self.log.debug(
                "* Total time: {}".format(time_7 - time_start)
            )

            report = entities_factory.report()
            if report and report.get("items"):
                default_title = "Synchronization report ({}):".format(
                    ft_project_name
                )
                self.show_interface(
                    items=report["items"],
                    title=report.get("title", default_title),
                    event=event
                )
            return {
                "success": True,
                "message": "Synchronization Finished"
            }

        except Exception:
            self.log.error(
                "Synchronization failed due to code error", exc_info=True
            )
            msg = "An error has happened during synchronization"
            title = "Synchronization report ({}):".format(ft_project_name)
            items = []
            items.append({
                "type": "label",
                "value": "# {}".format(msg)
            })
            items.append({
                "type": "label",
                "value": "## Traceback of the error"
            })
            items.append({
                "type": "label",
                "value": "<p>{}</p>".format(
                    str(traceback.format_exc()).replace(
                        "\n", "<br>").replace(
                        " ", "&nbsp;"
                    )
                )
            })

            report = {"items": []}
            try:
                report = entities_factory.report()
            except Exception:
                pass

            _items = report.get("items", [])
            if _items:
                items.append(entities_factory.report_splitter)
                items.extend(_items)

            self.show_interface(items, title, event)

            return {"success": True, "message": msg}

        finally:
            try:
                entities_factory.dbcon.uninstall()
            except Exception:
                pass

            try:
                entities_factory.session.close()
            except Exception:
                pass


def register(session, plugins_presets={}):
    '''Register plugin. Called when used as an plugin.'''
    SyncToAvalonServer(session, plugins_presets).register()<|MERGE_RESOLUTION|>--- conflicted
+++ resolved
@@ -12,15 +12,9 @@
 from pype.ftrack import BaseAction
 from pype.ftrack.lib import avalon_sync
 from pype.ftrack.lib.io_nonsingleton import DbConnector
-<<<<<<< HEAD
-from pype.vendor import ftrack_api
-from pype.vendor.ftrack_api import session as fa_session
-from pypeapp import config
-=======
 import ftrack_api
 from ftrack_api import session as fa_session
-from pypeapp import Anatomy, config
->>>>>>> 2312a543
+from pypeapp import config
 
 
 class SyncEntitiesFactory:
