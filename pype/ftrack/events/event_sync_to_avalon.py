--- conflicted
+++ resolved
@@ -1,7 +1,4 @@
-<<<<<<< HEAD
-=======
 import ftrack_api
->>>>>>> f7551605
 from pype.ftrack import BaseEvent, lib
 
 
