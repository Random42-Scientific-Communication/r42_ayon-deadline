import os
import requests
from avalon import style
from pype.modules.ftrack.lib import credentials
from . import login_tools
from pype.api import resources
from Qt import QtCore, QtGui, QtWidgets


class CredentialsDialog(QtWidgets.QDialog):
    SIZE_W = 300
    SIZE_H = 230

    login_changed = QtCore.Signal()
    logout_signal = QtCore.Signal()

    def __init__(self, parent=None):
        super(CredentialsDialog, self).__init__(parent)

        self.setWindowTitle("Pype - Ftrack Login")

        self._login_server_thread = None
        self._is_logged = False
        self._in_advance_mode = False

        icon = QtGui.QIcon(resources.pype_icon_filepath())
        self.setWindowIcon(icon)

        self.setWindowFlags(
            QtCore.Qt.WindowCloseButtonHint |
            QtCore.Qt.WindowMinimizeButtonHint
        )

        self.setMinimumSize(QtCore.QSize(self.SIZE_W, self.SIZE_H))
        self.setMaximumSize(QtCore.QSize(self.SIZE_W + 100, self.SIZE_H + 100))
        self.setStyleSheet(style.load_stylesheet())

        self.login_changed.connect(self._on_login)

        self.ui_init()

    def ui_init(self):
        self.ftsite_label = QtWidgets.QLabel("Ftrack URL:")
        self.user_label = QtWidgets.QLabel("Username:")
        self.api_label = QtWidgets.QLabel("API Key:")

        self.ftsite_input = QtWidgets.QLineEdit()
        self.ftsite_input.setReadOnly(True)
        self.ftsite_input.setCursor(QtGui.QCursor(QtCore.Qt.IBeamCursor))

        self.user_input = QtWidgets.QLineEdit()
        self.user_input.setPlaceholderText("user.name")
        self.user_input.textChanged.connect(self._user_changed)

        self.api_input = QtWidgets.QLineEdit()
        self.api_input.setPlaceholderText(
            "e.g. xxxxxxxx-xxxx-xxxx-xxxx-xxxxxxxxxxxx"
        )
        self.api_input.textChanged.connect(self._api_changed)

        input_layout = QtWidgets.QFormLayout()
        input_layout.setContentsMargins(10, 15, 10, 5)

        input_layout.addRow(self.ftsite_label, self.ftsite_input)
        input_layout.addRow(self.user_label, self.user_input)
        input_layout.addRow(self.api_label, self.api_input)

        self.btn_advanced = QtWidgets.QPushButton("Advanced")
        self.btn_advanced.clicked.connect(self._on_advanced_clicked)

        self.btn_simple = QtWidgets.QPushButton("Simple")
        self.btn_simple.clicked.connect(self._on_simple_clicked)

        self.btn_login = QtWidgets.QPushButton("Login")
        self.btn_login.setToolTip(
            "Set Username and API Key with entered values"
        )
        self.btn_login.clicked.connect(self._on_login_clicked)

        self.btn_ftrack_login = QtWidgets.QPushButton("Ftrack login")
        self.btn_ftrack_login.setToolTip("Open browser for Login to Ftrack")
        self.btn_ftrack_login.clicked.connect(self._on_ftrack_login_clicked)

        self.btn_logout = QtWidgets.QPushButton("Logout")
        self.btn_logout.clicked.connect(self._on_logout_clicked)

        self.btn_close = QtWidgets.QPushButton("Close")
        self.btn_close.setToolTip("Close this window")
        self.btn_close.clicked.connect(self._close_widget)

        btns_layout = QtWidgets.QHBoxLayout()
        btns_layout.addWidget(self.btn_advanced)
        btns_layout.addWidget(self.btn_simple)
        btns_layout.addStretch(1)
        btns_layout.addWidget(self.btn_ftrack_login)
        btns_layout.addWidget(self.btn_login)
        btns_layout.addWidget(self.btn_logout)
        btns_layout.addWidget(self.btn_close)

        self.note_label = QtWidgets.QLabel((
            "NOTE: Click on \"{}\" button to log with your default browser"
            " or click on \"{}\" button to enter API key manually."
        ).format(self.btn_ftrack_login.text(), self.btn_advanced.text()))

        self.note_label.setWordWrap(True)
        self.note_label.hide()

        self.error_label = QtWidgets.QLabel("")
        self.error_label.setWordWrap(True)
        self.error_label.hide()

        label_layout = QtWidgets.QVBoxLayout()
        label_layout.setContentsMargins(10, 5, 10, 5)
        label_layout.addWidget(self.note_label)
        label_layout.addWidget(self.error_label)

        main = QtWidgets.QVBoxLayout(self)
        main.addLayout(input_layout)
        main.addLayout(label_layout)
        main.addStretch(1)
        main.addLayout(btns_layout)

        self.fill_ftrack_url()

        self.set_is_logged(self._is_logged)

        self.setLayout(main)

    def fill_ftrack_url(self):
        url = os.getenv("FTRACK_SERVER")
        checked_url = self.check_url(url)

        if checked_url is None:
            checked_url = ""
            self.btn_login.setEnabled(False)
            self.btn_ftrack_login.setEnabled(False)

            self.api_input.setEnabled(False)
            self.user_input.setEnabled(False)
            self.ftsite_input.setEnabled(False)

        self.ftsite_input.setText(checked_url)

    def set_advanced_mode(self, is_advanced):
        self._in_advance_mode = is_advanced

        self.error_label.setVisible(False)

        is_logged = self._is_logged

        self.note_label.setVisible(not is_logged and not is_advanced)
        self.btn_ftrack_login.setVisible(not is_logged and not is_advanced)
        self.btn_advanced.setVisible(not is_logged and not is_advanced)

        self.btn_login.setVisible(not is_logged and is_advanced)
        self.btn_simple.setVisible(not is_logged and is_advanced)

        self.user_label.setVisible(is_logged or is_advanced)
        self.user_input.setVisible(is_logged or is_advanced)
        self.api_label.setVisible(is_logged or is_advanced)
        self.api_input.setVisible(is_logged or is_advanced)
        if is_advanced:
            self.user_input.setFocus()
        else:
            self.btn_ftrack_login.setFocus()

    def set_is_logged(self, is_logged):
        self._is_logged = is_logged

        self.user_input.setReadOnly(is_logged)
        self.api_input.setReadOnly(is_logged)
        self.user_input.setCursor(QtGui.QCursor(QtCore.Qt.IBeamCursor))
        self.api_input.setCursor(QtGui.QCursor(QtCore.Qt.IBeamCursor))

        self.btn_logout.setVisible(is_logged)

        self.set_advanced_mode(self._in_advance_mode)

    def set_error(self, msg):
        self.error_label.setText(msg)
        self.error_label.show()

    def _on_logout_clicked(self):
        self.user_input.setText("")
        self.api_input.setText("")
        self.set_is_logged(False)
        self.logout_signal.emit()

    def _on_simple_clicked(self):
        self.set_advanced_mode(False)

    def _on_advanced_clicked(self):
        self.set_advanced_mode(True)

    def _user_changed(self):
        self._not_invalid_input(self.user_input)

    def _api_changed(self):
        self._not_invalid_input(self.api_input)

    def _not_invalid_input(self, input_widget):
        input_widget.setStyleSheet("")

    def _invalid_input(self, input_widget):
        input_widget.setStyleSheet("border: 1px solid red;")

    def _on_login(self):
        self.set_is_logged(True)
        self._close_widget()

    def _on_login_clicked(self):
        username = self.user_input.text().strip()
        api_key = self.api_input.text().strip()
        missing = []
        if username == "":
            missing.append("Username")
            self._invalid_input(self.user_input)

        if api_key == "":
            missing.append("API Key")
            self._invalid_input(self.api_input)

        if len(missing) > 0:
            self.set_error("You didn't enter {}".format(" and ".join(missing)))
            return

        if not self.login_with_credentials(username, api_key):
            self._invalid_input(self.user_input)
            self._invalid_input(self.api_input)
            self.set_error(
                "We're unable to sign in to Ftrack with these credentials"
            )

    def _on_ftrack_login_clicked(self):
        url = self.check_url(self.ftsite_input.text())
        if not url:
            return

        # If there is an existing server thread running we need to stop it.
        if self._login_server_thread:
<<<<<<< HEAD
=======
            if self._login_server_thread.isAlive():
                self._login_server_thread.stop()
>>>>>>> 33b90bd1
            self._login_server_thread.join()
            self._login_server_thread = None

        # If credentials are not properly set, try to get them using a http
        # server.
        self._login_server_thread = login_tools.LoginServerThread(
            url, self._result_of_ftrack_thread
        )
        self._login_server_thread.start()

    def _result_of_ftrack_thread(self, username, api_key):
        if not self.login_with_credentials(username, api_key):
            self._invalid_input(self.api_input)
            self.set_error((
                "Somthing happened with Ftrack login."
                " Try enter Username and API key manually."
            ))

    def login_with_credentials(self, username, api_key):
        verification = credentials.check_credentials(username, api_key)
        if verification:
            credentials.save_credentials(username, api_key, False)
            credentials.set_env(username, api_key)
            self.set_credentials(username, api_key)
            self.login_changed.emit()
        return verification

    def set_credentials(self, username, api_key, is_logged=True):
        self.user_input.setText(username)
        self.api_input.setText(api_key)

        self.error_label.hide()

        self._not_invalid_input(self.ftsite_input)
        self._not_invalid_input(self.user_input)
        self._not_invalid_input(self.api_input)

        if is_logged is not None:
            self.set_is_logged(is_logged)

    def check_url(self, url):
        if url is not None:
            url = url.strip("/ ")

        if not url:
            self.set_error((
                "You need to specify a valid server URL, "
                "for example https://server-name.ftrackapp.com"
            ))
            return

        if "http" not in url:
            if url.endswith("ftrackapp.com"):
                url = "https://" + url
            else:
                url = "https://{}.ftrackapp.com".format(url)
        try:
            result = requests.get(
                url,
                # Old python API will not work with redirect.
                allow_redirects=False
            )
        except requests.exceptions.RequestException:
            self.set_error(
                "Specified URL could not be reached."
            )
            return

        if (
            result.status_code != 200
            or "FTRACK_VERSION" not in result.headers
        ):
            self.set_error(
                "Specified URL does not lead to a valid Ftrack server."
            )
            return
        return url

    def closeEvent(self, event):
        event.ignore()
        self._close_widget()

    def _close_widget(self):
        self.hide()<|MERGE_RESOLUTION|>--- conflicted
+++ resolved
@@ -238,11 +238,8 @@
 
         # If there is an existing server thread running we need to stop it.
         if self._login_server_thread:
-<<<<<<< HEAD
-=======
             if self._login_server_thread.isAlive():
                 self._login_server_thread.stop()
->>>>>>> 33b90bd1
             self._login_server_thread.join()
             self._login_server_thread = None
 
