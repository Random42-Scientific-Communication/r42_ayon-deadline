--- conflicted
+++ resolved
@@ -55,17 +55,9 @@
     "get_project",
     "get_hierarchy",
     "get_asset",
-    "get_version_from_path"
+    "get_version_from_path",
     "modified_environ",
-<<<<<<< HEAD
     "add_tool_to_environment",
-    "set_hierarchy",
-    "set_project_code",
-    "get_data_hierarchical_attr",
-    "get_avalon_project_template",
+
     "subprocess"
-
-=======
-    "add_tool_to_environment"
->>>>>>> 9d2c48e4
 ]