{
    "type": "dict",
    "key": "ftrack",
    "label": "Ftrack",
    "collapsable": true,
    "checkbox_key": "enabled",
    "is_file": true,
    "children": [
        {
            "type": "splitter"
        },
        {
            "type": "label",
            "label": "Additional Ftrack paths"
        },
        {
            "type": "list",
            "key": "ftrack_actions_path",
            "label": "Action paths",
            "object_type": "text"
        },
        {
            "type": "list",
            "key": "ftrack_events_path",
            "label": "Event paths",
            "object_type": "text"
        },
        {
            "type": "splitter"
        },
        {
            "type": "dict",
            "key": "events",
            "label": "Server Events",
            "children": [
                {
                    "type": "dict",
                    "key": "sync_to_avalon",
                    "label": "Sync to avalon",
                    "checkbox_key": "enabled",
                    "children": [
                        {
                            "type": "boolean",
                            "key": "enabled",
                            "label": "Enabled"
                        },
                        {
                            "type": "label",
                            "label": "Allow name and hierarchy change only if following statuses are on all children tasks"
                        },
                        {
                            "type": "list",
                            "key": "statuses_name_change",
                            "label": "Statuses",
                            "object_type": {
                                "type": "text",
                                "multiline": false
                            }
                        }
                    ]
                },
                {
                    "type": "dict",
                    "key": "push_frame_values_to_task",
                    "label": "Sync Hierarchical and Entity Attributes",
                    "checkbox_key": "enabled",
                    "children": [
                        {
                            "type": "boolean",
                            "key": "enabled",
                            "label": "Enabled"
                        },
                        {
                            "type": "list",
                            "key": "interest_entity_types",
                            "label": "Entity types of interest",
                            "object_type": {
                                "type": "text",
                                "multiline": false
                            }
                        },
                        {
                            "type": "list",
                            "key": "interest_attributess",
                            "label": "Attributes to sync",
                            "object_type": {
                                "type": "text",
                                "multiline": false
                            }
                        }
                    ]
                },
                {
<<<<<<< HEAD
                    "type": "dict",
                    "key": "thumbnail_updates",
                    "label": "Update Hierarchy thumbnails",
                    "checkbox_key": "enabled",
                    "children": [
                        {
                            "type": "boolean",
                            "key": "enabled",
                            "label": "Enabled"
                        },
                        {
                            "type": "label",
                            "label": "Push thumbnail from version, up through multiple hierarchy levels."
                        },
                        {
                            "type": "number",
                            "key": "levels",
                            "label": "Levels"
                        }
                    ]
                },
                {
                    "type": "dict",
                    "key": "user_assignment",
                    "label": "Run script on user assignments",
                    "checkbox_key": "enabled",
                    "children": [
                        {
                            "type": "boolean",
                            "key": "enabled",
                            "label": "Enabled"
                        }
                    ]
                },
=======
                    "type": "list",
                    "object_type": "text"
                }
            }]
        },
        {
            "type": "dict",
            "key": "status_version_to_task",
            "label": "Sync status from Version to Task",
            "checkbox_key": "enabled",
            "children": [
                {
                    "type": "boolean",
                    "key": "enabled",
                    "label": "Enabled"
                },
                {
                    "type": "label",
                    "label": "<b>Change Task status based on a changed Version status.</b><br/>Version's new status on the <b>left</b> will trigger a change of a task status to the first available from the list on <b>right</b>.<br/> - if no status from the list is available it will use the same status as the version."
                },
                {
                    "type": "dict-modifiable",
                    "key": "mapping",
                    "object_type":
                    {
                        "type": "list",
                        "object_type": "text"
                    }
                },
                {
                    "type": "separator"
                },
                {
                    "type": "label",
                    "label": "<b>Disable<b/> event if status was changed on specific Asset type."
                },
                {
                    "type": "list",
                    "label": "Asset types (short)",
                    "key": "asset_types_to_skip",
                    "object_type": "text"
                }
            ]
        },
        {
            "type": "dict",
            "key": "first_version_status",
            "label": "Set status on first created version",
            "checkbox_key": "enabled",
            "children": [
            {
                "type": "boolean",
                "key": "enabled",
                "label": "Enabled"
            },
            {
                "type": "text",
                "key": "status",
                "label": "Status"
            }]
        },
        {
            "type": "dict",
            "key": "next_task_update",
            "label": "Update status on next task",
            "checkbox_key": "enabled",
            "children": [
            {
                "type": "boolean",
                "key": "enabled",
                "label": "Enabled"
            },
            {
                "type": "dict-modifiable",
                "key": "mapping",
                "object_type":
>>>>>>> c2a3d206
                {
                    "type": "dict",
                    "key": "status_update",
                    "label": "Update status on task action",
                    "checkbox_key": "enabled",
                    "children": [
                        {
                            "type": "boolean",
                            "key": "enabled",
                            "label": "Enabled"
                        },
                        {
                            "key": "mapping",
                            "type": "dict-modifiable",
                            "object_type": {
                                "type": "list",
                                "object_type": "text"
                            }
                        }
                    ]
                },
                {
                    "type": "dict",
                    "key": "status_task_to_parent",
                    "label": "Sync status from Task to Parent",
                    "checkbox_key": "enabled",
                    "children": [
                        {
                            "type": "boolean",
                            "key": "enabled",
                            "label": "Enabled"
                        },
                        {
                            "key": "parent_status_match_all_task_statuses",
                            "type": "dict-modifiable",
                            "label": "Change parent if all tasks match",
                            "object_type": {
                                "type": "list",
                                "object_type": "text"
                            }
                        },
                        {
                            "key": "parent_status_by_task_status",
                            "type": "dict-modifiable",
                            "label": "Change parent status if a single task matches",
                            "object_type": {
                                "type": "list",
                                "object_type": "text"
                            }
                        }
                    ]
                },
                {
                    "type": "dict",
                    "key": "status_task_to_version",
                    "label": "Sync status from Task to Version",
                    "checkbox_key": "enabled",
                    "children": [
                        {
                            "type": "boolean",
                            "key": "enabled",
                            "label": "Enabled"
                        },
                        {
                            "type": "dict-modifiable",
                            "key": "mapping",
                            "object_type": {
                                "type": "list",
                                "object_type": "text"
                            }
                        }
                    ]
                },
                {
                    "type": "dict",
                    "key": "status_version_to_task",
                    "label": "Sync status from Version to Task",
                    "checkbox_key": "enabled",
                    "children": [
                        {
                            "type": "boolean",
                            "key": "enabled",
                            "label": "Enabled"
                        },
                        {
                            "type": "dict-modifiable",
                            "key": "mapping",
                            "object_type": {
                                "type": "list",
                                "object_type": "text"
                            }
                        }
                    ]
                },
                {
                    "type": "dict",
                    "key": "first_version_status",
                    "label": "Set status on first created version",
                    "checkbox_key": "enabled",
                    "children": [
                        {
                            "type": "boolean",
                            "key": "enabled",
                            "label": "Enabled"
                        },
                        {
                            "type": "text",
                            "key": "status",
                            "label": "Status"
                        }
                    ]
                },
                {
                    "type": "dict",
                    "key": "next_task_update",
                    "label": "Update status on next task",
                    "checkbox_key": "enabled",
                    "children": [
                        {
                            "type": "boolean",
                            "key": "enabled",
                            "label": "Enabled"
                        },
                        {
                            "type": "dict-modifiable",
                            "key": "mapping",
                            "object_type": {
                                "type": "text"
                            }
                        }
                    ]
                }
            ]
        },
        {
            "type": "dict",
            "collapsable": true,
            "key": "publish",
            "label": "Publish plugins",
            "is_file": true,
            "children": [
                {
                    "type": "dict",
                    "collapsable": true,
                    "checkbox_key": "enabled",
                    "key": "IntegrateFtrackNote",
                    "label": "IntegrateFtrackNote",
                    "is_group": true,
                    "children": [
                        {
                            "type": "boolean",
                            "key": "enabled",
                            "label": "Enabled"
                        },
                        {
                            "type": "text",
                            "key": "note_with_intent_template",
                            "label": "Note with intent template"
                        },
                        {
                            "type": "list",
                            "object_type": "text",
                            "key": "note_labels",
                            "label": "Note labels"
                        }
                    ]
                },

                {
                    "type": "dict",
                    "collapsable": true,
                    "checkbox_key": "enabled",
                    "key": "ValidateFtrackAttributes",
                    "label": "ValidateFtrackAttributes",
                    "is_group": true,
                    "children": [
                        {
                            "type": "boolean",
                            "key": "enabled",
                            "label": "Enabled"
                        },
                        {
                            "type": "raw-json",
                            "key": "ftrack_custom_attributes",
                            "label": "Custom attributes to validate"
                        }
                    ]
                }
            ]
        }
    ]
}<|MERGE_RESOLUTION|>--- conflicted
+++ resolved
@@ -91,42 +91,6 @@
                     ]
                 },
                 {
-<<<<<<< HEAD
-                    "type": "dict",
-                    "key": "thumbnail_updates",
-                    "label": "Update Hierarchy thumbnails",
-                    "checkbox_key": "enabled",
-                    "children": [
-                        {
-                            "type": "boolean",
-                            "key": "enabled",
-                            "label": "Enabled"
-                        },
-                        {
-                            "type": "label",
-                            "label": "Push thumbnail from version, up through multiple hierarchy levels."
-                        },
-                        {
-                            "type": "number",
-                            "key": "levels",
-                            "label": "Levels"
-                        }
-                    ]
-                },
-                {
-                    "type": "dict",
-                    "key": "user_assignment",
-                    "label": "Run script on user assignments",
-                    "checkbox_key": "enabled",
-                    "children": [
-                        {
-                            "type": "boolean",
-                            "key": "enabled",
-                            "label": "Enabled"
-                        }
-                    ]
-                },
-=======
                     "type": "list",
                     "object_type": "text"
                 }
@@ -203,7 +167,6 @@
                 "type": "dict-modifiable",
                 "key": "mapping",
                 "object_type":
->>>>>>> c2a3d206
                 {
                     "type": "dict",
                     "key": "status_update",
