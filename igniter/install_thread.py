--- conflicted
+++ resolved
@@ -89,7 +89,7 @@
             self.message.emit(
                 f"Detecting installed OpenPype versions in {bs.data_dir}",
                 False)
-            detected = bs.find_pype(include_zips=True)
+            detected = bs.find_openpype(include_zips=True)
 
             if detected:
                 if OpenPypeVersion(
@@ -169,13 +169,8 @@
                         f"!!! invalid mongo url {self._mongo}", True)
                     self.finished.emit(InstallResult(-1))
                     return
-<<<<<<< HEAD
                 bs.registry.set_secure_item("openPypeMongo", self._mongo)
-                os.environ["PYPE_MONGO"] = self._mongo
-=======
-                bs.registry.set_secure_item("pypeMongo", self._mongo)
                 os.environ["OPENPYPE_MONGO"] = self._mongo
->>>>>>> bd97ebd1
 
             self.message.emit(f"processing {self._path}", True)
             repo_file = bs.process_entered_location(self._path)
