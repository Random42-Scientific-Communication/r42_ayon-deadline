from pydantic import validator

from ayon_server.settings import (
    BaseSettingsModel,
    SettingsField,
    ensure_unique_names,
    task_types_enum,
)


<<<<<<< HEAD
class LimitGroupsSubmodel(BaseSettingsModel):
    _layout = "expanded"
    name: str = SettingsField(title="Name")
    value: list[str] = SettingsField(
        default_factory=list,
        title="Limit Groups"
    )


class EnvSearchReplaceSubmodel(BaseSettingsModel):
    _layout = "compact"
    name: str = SettingsField(title="Name")
    value: str = SettingsField(title="Value")
=======
class CollectAYONServerToFarmJobModel(BaseSettingsModel):
    enabled: bool = SettingsField(False, title="Enabled")
>>>>>>> a04203ad


class CollectDeadlinePoolsModel(BaseSettingsModel):
    """Settings Deadline default pools."""

    primary_pool: str = SettingsField(title="Primary Pool")

    secondary_pool: str = SettingsField(title="Secondary Pool")


def extract_jobinfo_overrides_enum():
    return [
        {"label": "Frames per Task", "value": "chunk_size"},
        {"label": "Priority", "value": "priority"},
        {"label": "Department", "value": "department"},
        {"label": "Limit groups", "value": "limit_groups"},
        {"label": "Delay job (timecode dd:hh:mm:ss)", "value": "job_delay"},
        {"label": "Group", "value": "group"},
    ]


class CollectJobInfoItem(BaseSettingsModel):
    _layout = "expanded"
    host_names: list[str] = SettingsField(
        default_factory=list,
        title="Host names"
    )
    task_types: list[str] = SettingsField(
        default_factory=list,
        title="Task types",
        enum_resolver=task_types_enum
    )
    task_names: list[str] = SettingsField(
        default_factory=list,
        title="Task names"
    )

    chunk_size: int = SettingsField(999, title="Frames per Task")
    priority: int = SettingsField(50, title="Priority")
    group: str = SettingsField("", title="Group")
    limit_groups: list[LimitGroupsSubmodel] = SettingsField(
        default_factory=list,
        title="Limit Groups",
    )
    concurrent_tasks: int = SettingsField(
        1, title="Number of concurrent tasks")
    department: str = SettingsField("", title="Department")
    use_gpu: bool = SettingsField("", title="Use GPU")
    job_delay: str = SettingsField(
        "", title="Delay job",
        placeholder="dd:hh:mm:ss"
    )
    use_published: bool = SettingsField(True, title="Use Published scene")
    asset_dependencies: bool = SettingsField(True, title="Use Asset dependencies")
    workfile_dependency: bool = SettingsField(True, title="Workfile Dependency")
    multiprocess: bool = SettingsField(False, title="Multiprocess")

    env_allowed_keys: list[str] = SettingsField(
        default_factory=list,
        title="Allowed environment keys",
        description="Pass selected environment variables with current value"
    )
    env_search_replace_values: list[EnvSearchReplaceSubmodel] = SettingsField(
        default_factory=list,
        title="Search & replace in environment values",
        description="Replace string values in 'Name' with value from 'Value'"
    )
    overrides: list[str] = SettingsField(
        enum_resolver=extract_jobinfo_overrides_enum,
        title="Exposed Overrides",
        description=(
            "Expose the attribute in this list to the user when publishing."
        )
    )


class CollectJobInfoModel(BaseSettingsModel):
    _isGroup = True
    enabled: bool = SettingsField(False)
    profiles: list[CollectJobInfoItem] = SettingsField(default_factory=list)


class ValidateExpectedFilesModel(BaseSettingsModel):
    enabled: bool = SettingsField(True, title="Enabled")
    active: bool = SettingsField(True, title="Active")
    allow_user_override: bool = SettingsField(
        True, title="Allow user change frame range"
    )
    families: list[str] = SettingsField(
        default_factory=list, title="Trigger on families"
    )
    targets: list[str] = SettingsField(
        default_factory=list, title="Trigger for plugins"
    )


def tile_assembler_enum():
    """Return a list of value/label dicts for the enumerator.

    Returning a list of dicts is used to allow for a custom label to be
    displayed in the UI.
    """
    return [
        {
            "value": "DraftTileAssembler",
            "label": "Draft Tile Assembler"
        }
    ]


class ScenePatchesSubmodel(BaseSettingsModel):
    _layout = "expanded"
    name: str = SettingsField(title="Patch name")
    regex: str = SettingsField(title="Patch regex")
    line: str = SettingsField(title="Patch line")


class MayaSubmitDeadlineModel(BaseSettingsModel):
    """Maya deadline submitter settings."""

    enabled: bool = SettingsField(title="Enabled")
    optional: bool = SettingsField(title="Optional")
    active: bool = SettingsField(title="Active")
    import_reference: bool = SettingsField(
        title="Use Scene with Imported Reference"
    )
    tile_priority: int = SettingsField(title="Tile Priority")

    tile_assembler_plugin: str = SettingsField(
        title="Tile Assembler Plugin",
        enum_resolver=tile_assembler_enum,
    )
    jobInfo: str = SettingsField(
        title="Additional JobInfo data",
        widget="textarea",
    )
    pluginInfo: str = SettingsField(
        title="Additional PluginInfo data",
        widget="textarea",
    )

    scene_patches: list[ScenePatchesSubmodel] = SettingsField(
        default_factory=list,
        title="Scene patches",
    )
    strict_error_checking: bool = SettingsField(
        title="Disable Strict Error Check profiles"
    )

    @validator("scene_patches")
    def validate_unique_names(cls, value):
        ensure_unique_names(value)
        return value


class MaxSubmitDeadlineModel(BaseSettingsModel):
    enabled: bool = SettingsField(True)
    optional: bool = SettingsField(title="Optional")
    active: bool = SettingsField(title="Active")


def fusion_deadline_plugin_enum():
    """Return a list of value/label dicts for the enumerator.

    Returning a list of dicts is used to allow for a custom label to be
    displayed in the UI.
    """
    return [
        {
            "value": "Fusion",
            "label": "Fusion"
        },
        {
            "value": "FusionCmd",
            "label": "FusionCmd"
        }
    ]


class FusionSubmitDeadlineModel(BaseSettingsModel):
    enabled: bool = SettingsField(True, title="Enabled")
    optional: bool = SettingsField(False, title="Optional")
    active: bool = SettingsField(True, title="Active")
    concurrent_tasks: int = SettingsField(
        1, title="Number of concurrent tasks"
    )
    plugin: str = SettingsField("Fusion",
                                enum_resolver=fusion_deadline_plugin_enum,
                                title="Deadline Plugin")


class NukeSubmitDeadlineModel(BaseSettingsModel):
    """Nuke deadline submitter settings."""

    enabled: bool = SettingsField(title="Enabled")
    optional: bool = SettingsField(title="Optional")
    active: bool = SettingsField(title="Active")


class HarmonySubmitDeadlineModel(BaseSettingsModel):
    """Harmony deadline submitter settings."""

    enabled: bool = SettingsField(title="Enabled")
    optional: bool = SettingsField(title="Optional")
    active: bool = SettingsField(title="Active")


class HoudiniSubmitDeadlineModel(BaseSettingsModel):
    """Houdini deadline render submitter settings."""
    enabled: bool = SettingsField(title="Enabled")
    optional: bool = SettingsField(title="Optional")
    active: bool = SettingsField(title="Active")

    export_priority: int = SettingsField(title="Export Priority")
    export_chunk_size: int = SettingsField(title="Export Chunk Size")
    export_group: str = SettingsField(title="Export Group")
    export_limits: str = SettingsField(
        title="Export Limit Groups",
        description=(
            "Enter a comma separated list of limits.\n"
            "Specifies the limit groups that this job is a member of (default = blank)."
        )
    )
    export_machine_limit: int = SettingsField(
        title="Export Machine Limit",
        description=(
            "Specifies the maximum number of machines this job can be"
            " rendered on at the same time (default = 0, which means"
            " unlimited)."
        )
    )


class HoudiniCacheSubmitDeadlineModel(BaseSettingsModel):
    """Houdini deadline cache submitter settings."""
    enabled: bool = SettingsField(title="Enabled")
    optional: bool = SettingsField(title="Optional")
    active: bool = SettingsField(title="Active")


class AfterEffectsSubmitDeadlineModel(BaseSettingsModel):
    """After Effects deadline submitter settings."""

    enabled: bool = SettingsField(title="Enabled")
    optional: bool = SettingsField(title="Optional")
    active: bool = SettingsField(title="Active")


class CelactionSubmitDeadlineModel(BaseSettingsModel):
    enabled: bool = SettingsField(True, title="Enabled")
    deadline_department: str = SettingsField("", title="Deadline apartment")
    deadline_priority: int = SettingsField(50, title="Deadline priority")
    deadline_pool: str = SettingsField("", title="Deadline pool")
    deadline_pool_secondary: str = SettingsField(
        "", title="Deadline pool (secondary)"
    )
    deadline_group: str = SettingsField("", title="Deadline Group")
    deadline_chunk_size: int = SettingsField(10, title="Deadline Chunk size")
    deadline_job_delay: str = SettingsField(
        "", title="Delay job (timecode dd:hh:mm:ss)"
    )


class BlenderSubmitDeadlineModel(BaseSettingsModel):
    enabled: bool = SettingsField(True)
    optional: bool = SettingsField(title="Optional")
    active: bool = SettingsField(title="Active")


class AOVFilterSubmodel(BaseSettingsModel):
    _layout = "expanded"
    name: str = SettingsField(title="Host")
    value: list[str] = SettingsField(
        default_factory=list,
        title="AOV regex"
    )


class ProcessCacheJobFarmModel(BaseSettingsModel):
    """Process submitted job on farm."""

    enabled: bool = SettingsField(title="Enabled")
    deadline_department: str = SettingsField(title="Department")
    deadline_pool: str = SettingsField(title="Pool")
    deadline_group: str = SettingsField(title="Group")
    deadline_priority: int = SettingsField(title="Priority")


class ProcessSubmittedJobOnFarmModel(BaseSettingsModel):
    """Process submitted job on farm."""

    enabled: bool = SettingsField(title="Enabled")
    deadline_department: str = SettingsField(title="Department")
    deadline_pool: str = SettingsField(title="Pool")
    deadline_group: str = SettingsField(title="Group")
    deadline_priority: int = SettingsField(title="Priority")
    skip_integration_repre_list: list[str] = SettingsField(
        default_factory=list,
        title="Skip integration of representation with ext"
    )
    families_transfer: list[str] = SettingsField(
        default_factory=list,
        title=(
            "List of family names to transfer\n"
            "to generated instances (AOVs for example)."
        )
    )
    aov_filter: list[AOVFilterSubmodel] = SettingsField(
        default_factory=list,
        title="Reviewable products filter",
    )

    @validator("aov_filter")
    def validate_unique_names(cls, value):
        ensure_unique_names(value)
        return value


class PublishPluginsModel(BaseSettingsModel):
    CollectDeadlinePools: CollectDeadlinePoolsModel = SettingsField(
        default_factory=CollectDeadlinePoolsModel,
        title="Default Pools")
<<<<<<< HEAD
    CollectJobInfo: CollectJobInfoModel = SettingsField(
        default_factory=CollectJobInfoModel,
        title="Collect JobInfo")
=======
    CollectAYONServerToFarmJob: CollectAYONServerToFarmJobModel = SettingsField(  # noqa
        default_factory=CollectAYONServerToFarmJobModel,
        title="Add AYON server to farm job",
        description=(
            "When enabled submit along your `AYON_SERVER_URL` to the farm job."
            " On the Deadline AYON Plug-in on the Deadline Repository settings"
            " you can specify a custom API key for those server URLs."
        )
    )
>>>>>>> a04203ad
    ValidateExpectedFiles: ValidateExpectedFilesModel = SettingsField(
        default_factory=ValidateExpectedFilesModel,
        title="Validate Expected Files"
    )
    AfterEffectsSubmitDeadline: AfterEffectsSubmitDeadlineModel = (
        SettingsField(
            default_factory=AfterEffectsSubmitDeadlineModel,
            title="After Effects to deadline",
            section="Hosts"
        )
    )
    BlenderSubmitDeadline: BlenderSubmitDeadlineModel = SettingsField(
        default_factory=BlenderSubmitDeadlineModel,
        title="Blender Submit Deadline")
    CelactionSubmitDeadline: CelactionSubmitDeadlineModel = SettingsField(
        default_factory=CelactionSubmitDeadlineModel,
        title="Celaction Submit Deadline")
    FusionSubmitDeadline: FusionSubmitDeadlineModel = SettingsField(
        default_factory=FusionSubmitDeadlineModel,
        title="Fusion submit to Deadline")
    HarmonySubmitDeadline: HarmonySubmitDeadlineModel = SettingsField(
        default_factory=HarmonySubmitDeadlineModel,
        title="Harmony Submit to deadline")
    HoudiniCacheSubmitDeadline: HoudiniCacheSubmitDeadlineModel = SettingsField(
        default_factory=HoudiniCacheSubmitDeadlineModel,
        title="Houdini Submit cache to deadline")
    HoudiniSubmitDeadline: HoudiniSubmitDeadlineModel = SettingsField(
        default_factory=HoudiniSubmitDeadlineModel,
        title="Houdini Submit render to deadline")
    MaxSubmitDeadline: MaxSubmitDeadlineModel = SettingsField(
        default_factory=MaxSubmitDeadlineModel,
        title="Max Submit to deadline")
    MayaSubmitDeadline: MayaSubmitDeadlineModel = SettingsField(
        default_factory=MayaSubmitDeadlineModel,
        title="Maya Submit to deadline")
    NukeSubmitDeadline: NukeSubmitDeadlineModel = SettingsField(
        default_factory=NukeSubmitDeadlineModel,
        title="Nuke Submit to deadline")
    ProcessSubmittedCacheJobOnFarm: ProcessCacheJobFarmModel = SettingsField(
        default_factory=ProcessCacheJobFarmModel,
        title="Process submitted cache Job on farm",
        section="Publish Jobs")
    ProcessSubmittedJobOnFarm: ProcessSubmittedJobOnFarmModel = SettingsField(
        default_factory=ProcessSubmittedJobOnFarmModel,
        title="Process submitted job on farm")


DEFAULT_DEADLINE_PLUGINS_SETTINGS = {
    "CollectDeadlinePools": {
        "primary_pool": "",
        "secondary_pool": ""
    },
    "CollectAYONServerToFarmJob": {
        "enabled": False
    },
    "ValidateExpectedFiles": {
        "enabled": True,
        "active": True,
        "allow_user_override": True,
        "families": [
            "render"
        ],
        "targets": [
            "deadline"
        ]
    },
    "AfterEffectsSubmitDeadline": {
        "enabled": True,
        "optional": False,
        "active": True,
    },
    "BlenderSubmitDeadline": {
        "enabled": True,
        "optional": False,
        "active": True,
    },
    "CelactionSubmitDeadline": {
        "enabled": True,
        "deadline_department": "",
        "deadline_priority": 50,
        "deadline_pool": "",
        "deadline_pool_secondary": "",
        "deadline_group": "",
        "deadline_chunk_size": 10,
        "deadline_job_delay": "00:00:00:00"
    },
    "FusionSubmitDeadline": {
        "enabled": True,
        "optional": False,
        "active": True,
    },
    "HarmonySubmitDeadline": {
        "enabled": True,
        "optional": False,
        "active": True,
    },
    "HoudiniCacheSubmitDeadline": {
        "enabled": True,
        "optional": False,
        "active": True,
    },
    "HoudiniSubmitDeadline": {
        "enabled": True,
        "optional": False,
        "active": True,
        "export_priority": 50,
        "export_chunk_size": 10,
        "export_group": "",
        "export_limits": "",
        "export_machine_limit": 0
    },
    "MaxSubmitDeadline": {
        "enabled": True,
        "optional": False,
        "active": True,
    },
    "MayaSubmitDeadline": {
        "enabled": True,
        "optional": False,
        "active": True,
        "tile_assembler_plugin": "DraftTileAssembler",
        "import_reference": False,
        "strict_error_checking": True,
        "tile_priority": 50,
        # this used to be empty dict
        "jobInfo": "",
        # this used to be empty dict
        "pluginInfo": "",
        "scene_patches": []
    },
    "NukeSubmitDeadline": {
        "enabled": True,
        "optional": False,
        "active": True,
    },
    "ProcessSubmittedCacheJobOnFarm": {
        "enabled": True,
        "deadline_department": "",
        "deadline_pool": "",
        "deadline_group": "",
        "deadline_priority": 50
    },
    "ProcessSubmittedJobOnFarm": {
        "enabled": True,
        "deadline_department": "",
        "deadline_pool": "",
        "deadline_group": "",
        "deadline_priority": 50,
        "skip_integration_repre_list": [],
        "families_transfer": ["render3d", "render2d", "slate"],
        "aov_filter": [
            {
                "name": "maya",
                "value": [
                    ".*([Bb]eauty).*"
                ]
            },
            {
                "name": "blender",
                "value": [
                    ".*([Bb]eauty).*"
                ]
            },
            {
                "name": "aftereffects",
                "value": [
                    ".*"
                ]
            },
            {
                "name": "celaction",
                "value": [
                    ".*"
                ]
            },
            {
                "name": "harmony",
                "value": [
                    ".*"
                ]
            },
            {
                "name": "max",
                "value": [
                    ".*"
                ]
            },
            {
                "name": "fusion",
                "value": [
                    ".*"
                ]
            }
        ]
    }
}<|MERGE_RESOLUTION|>--- conflicted
+++ resolved
@@ -8,7 +8,6 @@
 )
 
 
-<<<<<<< HEAD
 class LimitGroupsSubmodel(BaseSettingsModel):
     _layout = "expanded"
     name: str = SettingsField(title="Name")
@@ -22,10 +21,10 @@
     _layout = "compact"
     name: str = SettingsField(title="Name")
     value: str = SettingsField(title="Value")
-=======
+
+
 class CollectAYONServerToFarmJobModel(BaseSettingsModel):
     enabled: bool = SettingsField(False, title="Enabled")
->>>>>>> a04203ad
 
 
 class CollectDeadlinePoolsModel(BaseSettingsModel):
@@ -348,11 +347,9 @@
     CollectDeadlinePools: CollectDeadlinePoolsModel = SettingsField(
         default_factory=CollectDeadlinePoolsModel,
         title="Default Pools")
-<<<<<<< HEAD
     CollectJobInfo: CollectJobInfoModel = SettingsField(
         default_factory=CollectJobInfoModel,
         title="Collect JobInfo")
-=======
     CollectAYONServerToFarmJob: CollectAYONServerToFarmJobModel = SettingsField(  # noqa
         default_factory=CollectAYONServerToFarmJobModel,
         title="Add AYON server to farm job",
@@ -362,7 +359,6 @@
             " you can specify a custom API key for those server URLs."
         )
     )
->>>>>>> a04203ad
     ValidateExpectedFiles: ValidateExpectedFilesModel = SettingsField(
         default_factory=ValidateExpectedFilesModel,
         title="Validate Expected Files"
