from pydantic import Field, validator

from ayon_server.settings import BaseSettingsModel, ensure_unique_names


class CollectDefaultDeadlineServerModel(BaseSettingsModel):
    """Settings for event handlers running in ftrack service."""

    pass_mongo_url: bool = Field(title="Pass Mongo url to job")


class CollectDeadlinePoolsModel(BaseSettingsModel):
    """Settings Deadline default pools."""

    primary_pool: str = Field(title="Primary Pool")

    secondary_pool: str = Field(title="Secondary Pool")


class ValidateExpectedFilesModel(BaseSettingsModel):
    enabled: bool = Field(True, title="Enabled")
    active: bool = Field(True, title="Active")
    allow_user_override: bool = Field(
        True, title="Allow user change frame range"
    )
    families: list[str] = Field(
        default_factory=list, title="Trigger on families"
    )
    targets: list[str] = Field(
        default_factory=list, title="Trigger for plugins"
    )


def tile_assembler_enum():
    """Return a list of value/label dicts for the enumerator.

    Returning a list of dicts is used to allow for a custom label to be
    displayed in the UI.
    """
    return [
        {
            "value": "DraftTileAssembler",
            "label": "Draft Tile Assembler"
        },
        {
            "value": "OpenPypeTileAssembler",
            "label": "Open Image IO"
        }
    ]


class ScenePatchesSubmodel(BaseSettingsModel):
    _layout = "expanded"
    name: str = Field(title="Patch name")
    regex: str = Field(title="Patch regex")
    line: str = Field(title="Patch line")


class MayaSubmitDeadlineModel(BaseSettingsModel):
    """Maya deadline submitter settings."""

    enabled: bool = Field(title="Enabled")
    optional: bool = Field(title="Optional")
    active: bool = Field(title="Active")
    use_published: bool = Field(title="Use Published scene")
    import_reference: bool = Field(title="Use Scene with Imported Reference")
    asset_dependencies: bool = Field(title="Use Asset dependencies")
    priority: int = Field(title="Priority")
    tile_priority: int = Field(title="Tile Priority")
    group: str = Field(title="Group")
    limit: list[str] = Field(
        default_factory=list,
        title="Limit Groups"
    )
    tile_assembler_plugin: str = Field(
        title="Tile Assembler Plugin",
        enum_resolver=tile_assembler_enum,
    )
    jobInfo: str = Field(
        title="Additional JobInfo data",
        widget="textarea",
    )
    pluginInfo: str = Field(
        title="Additional PluginInfo data",
        widget="textarea",
    )

    scene_patches: list[ScenePatchesSubmodel] = Field(
        default_factory=list,
        title="Scene patches",
    )
    strict_error_checking: bool = Field(
        title="Disable Strict Error Check profiles"
    )

    @validator("limit", "scene_patches")
    def validate_unique_names(cls, value):
        ensure_unique_names(value)
        return value


class MaxSubmitDeadlineModel(BaseSettingsModel):
    enabled: bool = Field(True)
    optional: bool = Field(title="Optional")
    active: bool = Field(title="Active")
    use_published: bool = Field(title="Use Published scene")
    priority: int = Field(title="Priority")
    chunk_size: int = Field(title="Frame per Task")
    group: str = Field("", title="Group Name")


class EnvSearchReplaceSubmodel(BaseSettingsModel):
    _layout = "compact"
    name: str = Field(title="Name")
    value: str = Field(title="Value")


class LimitGroupsSubmodel(BaseSettingsModel):
    _layout = "expanded"
    name: str = Field(title="Name")
    value: list[str] = Field(
        default_factory=list,
        title="Limit Groups"
    )


def fusion_deadline_plugin_enum():
    """Return a list of value/label dicts for the enumerator.

    Returning a list of dicts is used to allow for a custom label to be
    displayed in the UI.
    """
    return [
        {
            "value": "Fusion",
            "label": "Fusion"
        },
        {
            "value": "FusionCmd",
            "label": "FusionCmd"
        }
    ]


class FusionSubmitDeadlineModel(BaseSettingsModel):
    enabled: bool = Field(True, title="Enabled")
    optional: bool = Field(False, title="Optional")
    active: bool = Field(True, title="Active")
    priority: int = Field(50, title="Priority")
    chunk_size: int = Field(10, title="Frame per Task")
    concurrent_tasks: int = Field(1, title="Number of concurrent tasks")
    group: str = Field("", title="Group Name")
    plugin: str = Field("Fusion",
                        enum_resolver=fusion_deadline_plugin_enum,
                        title="Deadline Plugin")


class NukeSubmitDeadlineModel(BaseSettingsModel):
    """Nuke deadline submitter settings."""

    enabled: bool = Field(title="Enabled")
    optional: bool = Field(title="Optional")
    active: bool = Field(title="Active")
    priority: int = Field(title="Priority")
    chunk_size: int = Field(title="Chunk Size")
    concurrent_tasks: int = Field(title="Number of concurrent tasks")
    group: str = Field(title="Group")
    department: str = Field(title="Department")
    use_gpu: bool = Field(title="Use GPU")

    env_allowed_keys: list[str] = Field(
        default_factory=list,
        title="Allowed environment keys"
    )

    env_search_replace_values: list[EnvSearchReplaceSubmodel] = Field(
        default_factory=list,
        title="Search & replace in environment values",
    )

    limit_groups: list[LimitGroupsSubmodel] = Field(
        default_factory=list,
        title="Limit Groups",
    )

    @validator("limit_groups", "env_allowed_keys", "env_search_replace_values")
    def validate_unique_names(cls, value):
        ensure_unique_names(value)
        return value


class HarmonySubmitDeadlineModel(BaseSettingsModel):
    """Harmony deadline submitter settings."""

    enabled: bool = Field(title="Enabled")
    optional: bool = Field(title="Optional")
    active: bool = Field(title="Active")
    use_published: bool = Field(title="Use Published scene")
    priority: int = Field(title="Priority")
    chunk_size: int = Field(title="Chunk Size")
    group: str = Field(title="Group")
    department: str = Field(title="Department")


class AfterEffectsSubmitDeadlineModel(BaseSettingsModel):
    """After Effects deadline submitter settings."""

    enabled: bool = Field(title="Enabled")
    optional: bool = Field(title="Optional")
    active: bool = Field(title="Active")
    use_published: bool = Field(title="Use Published scene")
    priority: int = Field(title="Priority")
    chunk_size: int = Field(title="Chunk Size")
    group: str = Field(title="Group")
    department: str = Field(title="Department")
    multiprocess: bool = Field(title="Optional")


class CelactionSubmitDeadlineModel(BaseSettingsModel):
    enabled: bool = Field(True, title="Enabled")
    deadline_department: str = Field("", title="Deadline apartment")
    deadline_priority: int = Field(50, title="Deadline priority")
    deadline_pool: str = Field("", title="Deadline pool")
    deadline_pool_secondary: str = Field("", title="Deadline pool (secondary)")
    deadline_group: str = Field("", title="Deadline Group")
    deadline_chunk_size: int = Field(10, title="Deadline Chunk size")
    deadline_job_delay: str = Field(
        "", title="Delay job (timecode dd:hh:mm:ss)"
    )


class BlenderSubmitDeadlineModel(BaseSettingsModel):
    enabled: bool = Field(True)
    optional: bool = Field(title="Optional")
    active: bool = Field(title="Active")
    use_published: bool = Field(title="Use Published scene")
    priority: int = Field(title="Priority")
    chunk_size: int = Field(title="Frame per Task")
    group: str = Field("", title="Group Name")


class AOVFilterSubmodel(BaseSettingsModel):
    _layout = "expanded"
    name: str = Field(title="Host")
    value: list[str] = Field(
        default_factory=list,
        title="AOV regex"
    )


class ProcessCacheJobFarmModel(BaseSettingsModel):
    """Process submitted job on farm."""

    enabled: bool = Field(title="Enabled")
    deadline_department: str = Field(title="Department")
    deadline_pool: str = Field(title="Pool")
    deadline_group: str = Field(title="Group")
    deadline_chunk_size: int = Field(title="Chunk Size")
    deadline_priority: int = Field(title="Priority")


class ProcessSubmittedJobOnFarmModel(BaseSettingsModel):
    """Process submitted job on farm."""

    enabled: bool = Field(title="Enabled")
    deadline_department: str = Field(title="Department")
    deadline_pool: str = Field(title="Pool")
    deadline_group: str = Field(title="Group")
    deadline_chunk_size: int = Field(title="Chunk Size")
    deadline_priority: int = Field(title="Priority")
    publishing_script: str = Field(title="Publishing script path")
    skip_integration_repre_list: list[str] = Field(
        default_factory=list,
        title="Skip integration of representation with ext"
    )
    aov_filter: list[AOVFilterSubmodel] = Field(
        default_factory=list,
        title="Reviewable products filter",
    )

    @validator("aov_filter")
    def validate_unique_names(cls, value):
        ensure_unique_names(value)
        return value


class PublishPluginsModel(BaseSettingsModel):
    CollectDefaultDeadlineServer: CollectDefaultDeadlineServerModel = Field(
        default_factory=CollectDefaultDeadlineServerModel,
        title="Default Deadline Webservice")
    CollectDefaultDeadlineServer: CollectDefaultDeadlineServerModel = Field(
        default_factory=CollectDefaultDeadlineServerModel,
        title="Default Deadline Webservice")
    CollectDeadlinePools: CollectDeadlinePoolsModel = Field(
        default_factory=CollectDeadlinePoolsModel,
        title="Default Pools")
    ValidateExpectedFiles: ValidateExpectedFilesModel = Field(
        default_factory=ValidateExpectedFilesModel,
        title="Validate Expected Files"
    )
    MayaSubmitDeadline: MayaSubmitDeadlineModel = Field(
        default_factory=MayaSubmitDeadlineModel,
        title="Maya Submit to deadline")
    MaxSubmitDeadline: MaxSubmitDeadlineModel = Field(
        default_factory=MaxSubmitDeadlineModel,
        title="Max Submit to deadline")
    FusionSubmitDeadline: FusionSubmitDeadlineModel = Field(
        default_factory=FusionSubmitDeadlineModel,
        title="Fusion submit to Deadline")
    NukeSubmitDeadline: NukeSubmitDeadlineModel = Field(
        default_factory=NukeSubmitDeadlineModel,
        title="Nuke Submit to deadline")
    HarmonySubmitDeadline: HarmonySubmitDeadlineModel = Field(
        default_factory=HarmonySubmitDeadlineModel,
        title="Harmony Submit to deadline")
    AfterEffectsSubmitDeadline: AfterEffectsSubmitDeadlineModel = Field(
        default_factory=AfterEffectsSubmitDeadlineModel,
        title="After Effects to deadline")
    CelactionSubmitDeadline: CelactionSubmitDeadlineModel = Field(
        default_factory=CelactionSubmitDeadlineModel,
<<<<<<< HEAD
        title="Celaction Submit Deadline"
    )
    ProcessSubmittedCacheJobOnFarm: ProcessCacheJobFarmModel = Field(
        default_factory=ProcessCacheJobFarmModel,
        title="Process submitted cache Job on farm.")
=======
        title="Celaction Submit Deadline")
    BlenderSubmitDeadline: BlenderSubmitDeadlineModel = Field(
        default_factory=BlenderSubmitDeadlineModel,
        title="Blender Submit Deadline")
>>>>>>> 9a1d3c20
    ProcessSubmittedJobOnFarm: ProcessSubmittedJobOnFarmModel = Field(
        default_factory=ProcessSubmittedJobOnFarmModel,
        title="Process submitted job on farm.")


DEFAULT_DEADLINE_PLUGINS_SETTINGS = {
    "CollectDefaultDeadlineServer": {
        "pass_mongo_url": True
    },
    "CollectDeadlinePools": {
        "primary_pool": "",
        "secondary_pool": ""
    },
    "ValidateExpectedFiles": {
        "enabled": True,
        "active": True,
        "allow_user_override": True,
        "families": [
            "render"
        ],
        "targets": [
            "deadline"
        ]
    },
    "MayaSubmitDeadline": {
        "enabled": True,
        "optional": False,
        "active": True,
        "tile_assembler_plugin": "DraftTileAssembler",
        "use_published": True,
        "import_reference": False,
        "asset_dependencies": True,
        "strict_error_checking": True,
        "priority": 50,
        "tile_priority": 50,
        "group": "none",
        "limit": [],
        # this used to be empty dict
        "jobInfo": "",
        # this used to be empty dict
        "pluginInfo": "",
        "scene_patches": []
    },
    "MaxSubmitDeadline": {
        "enabled": True,
        "optional": False,
        "active": True,
        "use_published": True,
        "priority": 50,
        "chunk_size": 10,
        "group": "none"
    },
    "FusionSubmitDeadline": {
        "enabled": True,
        "optional": False,
        "active": True,
        "priority": 50,
        "chunk_size": 10,
        "concurrent_tasks": 1,
        "group": ""
    },
    "NukeSubmitDeadline": {
        "enabled": True,
        "optional": False,
        "active": True,
        "priority": 50,
        "chunk_size": 10,
        "concurrent_tasks": 1,
        "group": "",
        "department": "",
        "use_gpu": True,
        "env_allowed_keys": [],
        "env_search_replace_values": [],
        "limit_groups": []
    },
    "HarmonySubmitDeadline": {
        "enabled": True,
        "optional": False,
        "active": True,
        "use_published": True,
        "priority": 50,
        "chunk_size": 10000,
        "group": "",
        "department": ""
    },
    "AfterEffectsSubmitDeadline": {
        "enabled": True,
        "optional": False,
        "active": True,
        "use_published": True,
        "priority": 50,
        "chunk_size": 10000,
        "group": "",
        "department": "",
        "multiprocess": True
    },
    "CelactionSubmitDeadline": {
        "enabled": True,
        "deadline_department": "",
        "deadline_priority": 50,
        "deadline_pool": "",
        "deadline_pool_secondary": "",
        "deadline_group": "",
        "deadline_chunk_size": 10,
        "deadline_job_delay": "00:00:00:00"
    },
<<<<<<< HEAD
    "ProcessSubmittedCacheJobOnFarm": {
        "enabled": True,
        "deadline_department": "",
        "deadline_pool": "",
        "deadline_group": "",
        "deadline_chunk_size": 1,
        "deadline_priority": 50
=======
    "BlenderSubmitDeadline": {
        "enabled": True,
        "optional": False,
        "active": True,
        "use_published": True,
        "priority": 50,
        "chunk_size": 10,
        "group": "none"
>>>>>>> 9a1d3c20
    },
    "ProcessSubmittedJobOnFarm": {
        "enabled": True,
        "deadline_department": "",
        "deadline_pool": "",
        "deadline_group": "",
        "deadline_chunk_size": 1,
        "deadline_priority": 50,
        "publishing_script": "",
        "skip_integration_repre_list": [],
        "aov_filter": [
            {
                "name": "maya",
                "value": [
                    ".*([Bb]eauty).*"
                ]
            },
            {
                "name": "blender",
                "value": [
                    ".*([Bb]eauty).*"
                ]
            },
            {
                "name": "aftereffects",
                "value": [
                    ".*"
                ]
            },
            {
                "name": "celaction",
                "value": [
                    ".*"
                ]
            },
            {
                "name": "harmony",
                "value": [
                    ".*"
                ]
            },
            {
                "name": "max",
                "value": [
                    ".*"
                ]
            },
            {
                "name": "fusion",
                "value": [
                    ".*"
                ]
            }
        ]
    }
}<|MERGE_RESOLUTION|>--- conflicted
+++ resolved
@@ -318,18 +318,13 @@
         title="After Effects to deadline")
     CelactionSubmitDeadline: CelactionSubmitDeadlineModel = Field(
         default_factory=CelactionSubmitDeadlineModel,
-<<<<<<< HEAD
-        title="Celaction Submit Deadline"
-    )
-    ProcessSubmittedCacheJobOnFarm: ProcessCacheJobFarmModel = Field(
-        default_factory=ProcessCacheJobFarmModel,
-        title="Process submitted cache Job on farm.")
-=======
         title="Celaction Submit Deadline")
     BlenderSubmitDeadline: BlenderSubmitDeadlineModel = Field(
         default_factory=BlenderSubmitDeadlineModel,
         title="Blender Submit Deadline")
->>>>>>> 9a1d3c20
+    ProcessSubmittedCacheJobOnFarm: ProcessCacheJobFarmModel = Field(
+        default_factory=ProcessCacheJobFarmModel,
+        title="Process submitted cache Job on farm.")
     ProcessSubmittedJobOnFarm: ProcessSubmittedJobOnFarmModel = Field(
         default_factory=ProcessSubmittedJobOnFarmModel,
         title="Process submitted job on farm.")
@@ -436,7 +431,15 @@
         "deadline_chunk_size": 10,
         "deadline_job_delay": "00:00:00:00"
     },
-<<<<<<< HEAD
+    "BlenderSubmitDeadline": {
+        "enabled": True,
+        "optional": False,
+        "active": True,
+        "use_published": True,
+        "priority": 50,
+        "chunk_size": 10,
+        "group": "none"
+    },
     "ProcessSubmittedCacheJobOnFarm": {
         "enabled": True,
         "deadline_department": "",
@@ -444,16 +447,6 @@
         "deadline_group": "",
         "deadline_chunk_size": 1,
         "deadline_priority": 50
-=======
-    "BlenderSubmitDeadline": {
-        "enabled": True,
-        "optional": False,
-        "active": True,
-        "use_published": True,
-        "priority": 50,
-        "chunk_size": 10,
-        "group": "none"
->>>>>>> 9a1d3c20
     },
     "ProcessSubmittedJobOnFarm": {
         "enabled": True,
