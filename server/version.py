--- conflicted
+++ resolved
@@ -1,5 +1 @@
-<<<<<<< HEAD
-__version__ = "0.1.2"
-=======
-__version__ = "0.1.3"
->>>>>>> 9a1d3c20
+__version__ = "0.1.4"