# -*- coding: utf-8 -*-
"""Package for handling pype command line arguments."""
import os
import sys
import code
import click

# import sys
from .pype_commands import PypeCommands


@click.group(invoke_without_command=True)
@click.pass_context
@click.option("--use-version",
              expose_value=False, help="use specified version")
@click.option("--use-staging", is_flag=True,
              expose_value=False, help="use staging variants")
@click.option("--list-versions", is_flag=True, expose_value=False,
              help="list all detected versions.")
@click.option("--validate-version", expose_value=False,
              help="validate given version integrity")
@click.option("--debug", is_flag=True, expose_value=False,
              help="Enable debug")
@click.option("--verbose", expose_value=False,
<<<<<<< HEAD
              help=("Change OpenPype log level (debug - critical or 0-50)"))
@click.option("--automatic-tests", is_flag=True, expose_value=False,
              help=("Run in automatic tests mode"))
=======
              help="Change OpenPype log level (debug - critical or 0-50)")
>>>>>>> 86cd0e60
def main(ctx):
    """Pype is main command serving as entry point to pipeline system.

    It wraps different commands together.
    """
    if ctx.invoked_subcommand is None:
        ctx.invoke(tray)


@main.command()
@click.option("-d", "--dev", is_flag=True, help="Settings in Dev mode")
def settings(dev):
    """Show Pype Settings UI."""
    PypeCommands().launch_settings_gui(dev)


@main.command()
def tray():
    """Launch pype tray.

    Default action of pype command is to launch tray widget to control basic
    aspects of pype. See documentation for more information.
    """
    PypeCommands().launch_tray()


@PypeCommands.add_modules
@main.group(help="Run command line arguments of OpenPype modules")
@click.pass_context
def module(ctx):
    """Module specific commands created dynamically.

    These commands are generated dynamically by currently loaded addon/modules.
    """
    pass


@main.command()
@click.option("--ftrack-url", envvar="FTRACK_SERVER",
              help="Ftrack server url")
@click.option("--ftrack-user", envvar="FTRACK_API_USER",
              help="Ftrack api user")
@click.option("--ftrack-api-key", envvar="FTRACK_API_KEY",
              help="Ftrack api key")
@click.option("--legacy", is_flag=True,
              help="run event server without mongo storing")
@click.option("--clockify-api-key", envvar="CLOCKIFY_API_KEY",
              help="Clockify API key.")
@click.option("--clockify-workspace", envvar="CLOCKIFY_WORKSPACE",
              help="Clockify workspace")
def eventserver(ftrack_url,
                ftrack_user,
                ftrack_api_key,
                legacy,
                clockify_api_key,
                clockify_workspace):
    """Launch ftrack event server.

    This should be ideally used by system service (such us systemd or upstart
    on linux and window service).
    """

    PypeCommands().launch_eventservercli(
        ftrack_url,
        ftrack_user,
        ftrack_api_key,
        legacy,
        clockify_api_key,
        clockify_workspace
    )


@main.command()
@click.option("-h", "--host", help="Host", default=None)
@click.option("-p", "--port", help="Port", default=None)
@click.option("-e", "--executable", help="Executable")
@click.option("-u", "--upload_dir", help="Upload dir")
def webpublisherwebserver(executable, upload_dir, host=None, port=None):
    """Starts webserver for communication with Webpublish FR via command line

        OP must be congigured on a machine, eg. OPENPYPE_MONGO filled AND
        FTRACK_BOT_API_KEY provided with api key from Ftrack.

        Expect "pype.club" user created on Ftrack.
    """

    PypeCommands().launch_webpublisher_webservercli(
        upload_dir=upload_dir,
        executable=executable,
        host=host,
        port=port
    )


@main.command()
@click.argument("output_json_path")
@click.option("--project", help="Project name", default=None)
@click.option("--asset", help="Asset name", default=None)
@click.option("--task", help="Task name", default=None)
@click.option("--app", help="Application name", default=None)
@click.option(
    "--envgroup", help="Environment group (e.g. \"farm\")", default=None
)
def extractenvironments(output_json_path, project, asset, task, app, envgroup):
    """Extract environment variables for entered context to a json file.

    Entered output filepath will be created if does not exists.

    All context options must be passed otherwise only pype's global
    environments will be extracted.

    Context options are "project", "asset", "task", "app"
    """
    PypeCommands.extractenvironments(
        output_json_path, project, asset, task, app, envgroup
    )


@main.command()
@click.argument("paths", nargs=-1)
@click.option("-t", "--targets", help="Targets module", default=None,
              multiple=True)
@click.option("-g", "--gui", is_flag=True,
              help="Show Publish UI", default=False)
def publish(paths, targets, gui):
    """Start CLI publishing.

    Publish collects json from paths provided as an argument.
    More than one path is allowed.
    """

    PypeCommands.publish(list(paths), targets, gui)


@main.command()
@click.argument("path")
@click.option("-h", "--host", help="Host")
@click.option("-u", "--user", help="User email address")
@click.option("-p", "--project", help="Project")
@click.option("-t", "--targets", help="Targets", default=None,
              multiple=True)
def remotepublishfromapp(project, path, host, user=None, targets=None):
    """Start CLI publishing.

    Publish collects json from paths provided as an argument.
    More than one path is allowed.
    """

    PypeCommands.remotepublishfromapp(
        project, path, host, user, targets=targets
    )


@main.command()
@click.argument("path")
@click.option("-u", "--user", help="User email address")
@click.option("-p", "--project", help="Project")
@click.option("-t", "--targets", help="Targets", default=None,
              multiple=True)
def remotepublish(project, path, user=None, targets=None):
    """Start CLI publishing.

    Publish collects json from paths provided as an argument.
    More than one path is allowed.
    """

    PypeCommands.remotepublish(project, path, user, targets=targets)


@main.command()
@click.option("-p", "--project", required=True,
              help="name of project asset is under")
@click.option("-a", "--asset", required=True,
              help="name of asset to which we want to copy textures")
@click.option("--path", required=True,
              help="path where textures are found",
              type=click.Path(exists=True))
def texturecopy(project, asset, path):
    """Copy specified textures to provided asset path.

    It validates if project and asset exists. Then it will use speedcopy to
    copy all textures found in all directories under --path to destination
    folder, determined by template texture in anatomy. I will use source
    filename and automatically rise version number on directory.

    Result will be copied without directory structure so it will be flat then.
    Nothing is written to database.
    """

    PypeCommands().texture_copy(project, asset, path)


@main.command(context_settings={"ignore_unknown_options": True})
@click.option("--app", help="Registered application name")
@click.option("--project", help="Project name",
              default=lambda: os.environ.get('AVALON_PROJECT', ''))
@click.option("--asset", help="Asset name",
              default=lambda: os.environ.get('AVALON_ASSET', ''))
@click.option("--task", help="Task name",
              default=lambda: os.environ.get('AVALON_TASK', ''))
@click.option("--tools", help="List of tools to add")
@click.option("--user", help="Pype user name",
              default=lambda: os.environ.get('OPENPYPE_USERNAME', ''))
@click.option("-fs",
              "--ftrack-server",
              help="Registered application name",
              default=lambda: os.environ.get('FTRACK_SERVER', ''))
@click.option("-fu",
              "--ftrack-user",
              help="Registered application name",
              default=lambda: os.environ.get('FTRACK_API_USER', ''))
@click.option("-fk",
              "--ftrack-key",
              help="Registered application name",
              default=lambda: os.environ.get('FTRACK_API_KEY', ''))
@click.argument('arguments', nargs=-1)
def launch(app, project, asset, task,
           ftrack_server, ftrack_user, ftrack_key, tools, arguments, user):
    """Launch registered application name in Pype context.

    You can define applications in pype-config toml files. Project, asset name
    and task name must be provided (even if they are not used by app itself).
    Optionally you can specify ftrack credentials if needed.

    ARGUMENTS are passed to launched application.

    """
    # TODO: this needs to switch for Settings
    if ftrack_server:
        os.environ["FTRACK_SERVER"] = ftrack_server

    if ftrack_server:
        os.environ["FTRACK_API_USER"] = ftrack_user

    if ftrack_server:
        os.environ["FTRACK_API_KEY"] = ftrack_key

    if user:
        os.environ["OPENPYPE_USERNAME"] = user

    # test required
    if not project or not asset or not task:
        print("!!! Missing required arguments")
        return

    PypeCommands().run_application(app, project, asset, task, tools, arguments)


@main.command(context_settings={"ignore_unknown_options": True})
def projectmanager():
    PypeCommands().launch_project_manager()


@main.command(context_settings={"ignore_unknown_options": True})
def publish_report_viewer():
    from openpype.tools.publisher.publish_report_viewer import main

    sys.exit(main())


@main.command()
@click.argument("output_path")
@click.option("--project", help="Define project context")
@click.option("--asset", help="Define asset in project (project must be set)")
@click.option(
    "--strict",
    is_flag=True,
    help="Full context must be set otherwise dialog can't be closed."
)
def contextselection(
    output_path,
    project,
    asset,
    strict
):
    """Show Qt dialog to select context.

    Context is project name, asset name and task name. The result is stored
    into json file which path is passed in first argument.
    """
    PypeCommands.contextselection(
        output_path,
        project,
        asset,
        strict
    )


@main.command(
    context_settings=dict(
        ignore_unknown_options=True,
        allow_extra_args=True))
@click.argument("script", required=True, type=click.Path(exists=True))
def run(script):
    """Run python script in Pype context."""
    import runpy

    if not script:
        print("Error: missing path to script file.")
    else:

        args = sys.argv
        args.remove("run")
        args.remove(script)
        sys.argv = args
        args_string = " ".join(args[1:])
        print(f"... running: {script} {args_string}")
        runpy.run_path(script, run_name="__main__", )


@main.command()
@click.argument("folder", nargs=-1)
@click.option("-m",
              "--mark",
              help="Run tests marked by",
              default=None)
@click.option("-p",
              "--pyargs",
              help="Run tests from package",
              default=None)
@click.option("-t",
              "--test_data_folder",
              help="Unzipped directory path of test file",
              default=None)
@click.option("-s",
              "--persist",
              help="Persist test DB and published files after test end",
              default=None)
@click.option("-a",
              "--app_variant",
              help="Provide specific app variant for test, empty for latest",
              default=None)
@click.option("-t",
              "--timeout",
              help="Provide specific timeout value for test case",
              default=None)
def runtests(folder, mark, pyargs, test_data_folder, persist, app_variant,
             timeout):
    """Run all automatic tests after proper initialization via start.py"""
    PypeCommands().run_tests(folder, mark, pyargs, test_data_folder,
                             persist, app_variant, timeout)


@main.command()
@click.option("-a", "--active_site", required=True,
              help="Name of active stie")
def syncserver(active_site):
    """Run sync site server in background.

        Some Site Sync use cases need to expose site to another one.
        For example if majority of artists work in studio, they are not using
        SS at all, but if you want to expose published assets to 'studio' site
        to SFTP for only a couple of artists, some background process must
        mark published assets to live on multiple sites (they might be
        physically in same location - mounted shared disk).

        Process mimics OP Tray with specific 'active_site' name, all
        configuration for this "dummy" user comes from Setting or Local
        Settings (configured by starting OP Tray with env
        var OPENPYPE_LOCAL_ID set to 'active_site'.
    """

    PypeCommands().syncserver(active_site)


@main.command()
@click.argument("directory")
def repack_version(directory):
    """Repack OpenPype version from directory.

    This command will re-create zip file from specified directory,
    recalculating file checksums. It will try to use version detected in
    directory name.
    """
    PypeCommands().repack_version(directory)


@main.command()
@click.option("--project", help="Project name")
@click.option(
    "--dirpath", help="Directory where package is stored", default=None
)
def pack_project(project, dirpath):
    """Create a package of project with all files and database dump."""
    PypeCommands().pack_project(project, dirpath)


@main.command()
@click.option("--zipfile", help="Path to zip file")
@click.option(
    "--root", help="Replace root which was stored in project", default=None
)
def unpack_project(zipfile, root):
    """Create a package of project with all files and database dump."""
    PypeCommands().unpack_project(zipfile, root)


@main.command()
def interactive():
    """Interactive (Python like) console.

    Helpful command not only for development to directly work with python
    interpreter.

    Warning:
        Executable 'openpype_gui' on Windows won't work.
    """

    from openpype.version import __version__

    banner = f"OpenPype {__version__}\nPython {sys.version} on {sys.platform}"
    code.interact(banner)


@main.command()
@click.option("--build", help="Print only build version",
              is_flag=True, default=False)
def version(build):
    """Print OpenPype version."""

    from openpype.version import __version__
    from igniter.bootstrap_repos import BootstrapRepos, OpenPypeVersion
    from pathlib import Path
    import os

    if getattr(sys, 'frozen', False):
        local_version = BootstrapRepos.get_version(
            Path(os.getenv("OPENPYPE_ROOT")))
    else:
        local_version = OpenPypeVersion.get_installed_version_str()

    if build:
        print(local_version)
        return
    print(f"{__version__} (booted: {local_version})")<|MERGE_RESOLUTION|>--- conflicted
+++ resolved
@@ -22,13 +22,9 @@
 @click.option("--debug", is_flag=True, expose_value=False,
               help="Enable debug")
 @click.option("--verbose", expose_value=False,
-<<<<<<< HEAD
               help=("Change OpenPype log level (debug - critical or 0-50)"))
 @click.option("--automatic-tests", is_flag=True, expose_value=False,
               help=("Run in automatic tests mode"))
-=======
-              help="Change OpenPype log level (debug - critical or 0-50)")
->>>>>>> 86cd0e60
 def main(ctx):
     """Pype is main command serving as entry point to pipeline system.
 
