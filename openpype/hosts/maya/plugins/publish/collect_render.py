--- conflicted
+++ resolved
@@ -49,13 +49,8 @@
 
 import pyblish.api
 
-<<<<<<< HEAD
 from avalon import api
 from openpype.lib import get_formatted_current_time
-=======
-import avalon.maya
-from avalon import api
->>>>>>> fc0891c7
 from openpype.hosts.maya.api.lib_renderproducts import get as get_layer_render_products  # noqa: E501
 from openpype.hosts.maya.api import lib
 
@@ -220,12 +215,7 @@
                     full_path = full_path.replace("\\", "/")
                     full_paths.append(full_path)
                     publish_meta_path = os.path.dirname(full_path)
-<<<<<<< HEAD
                 aov_dict[aov_first_key] = full_paths
-=======
-                aov_dict[aov.keys()[0]] = full_paths
-            full_exp_files.append(aov_dict)
->>>>>>> fc0891c7
 
             frame_start_render = int(self.get_render_attribute(
                 "startFrame", layer=layer_name))
@@ -376,11 +366,7 @@
             dict: only overrides with values
 
         """
-<<<<<<< HEAD
         attributes = lib.read(render_globals)
-=======
-        attributes = avalon.maya.read(render_globals)
->>>>>>> fc0891c7
 
         options = {"renderGlobals": {}}
         options["renderGlobals"]["Priority"] = attributes["priority"]
