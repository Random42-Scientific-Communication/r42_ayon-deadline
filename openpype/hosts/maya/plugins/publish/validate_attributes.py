--- conflicted
+++ resolved
@@ -12,12 +12,8 @@
 )
 
 
-<<<<<<< HEAD
-class ValidateAttributes(pyblish.api.ContextPlugin,
+class ValidateAttributes(pyblish.api.InstancePlugin,
                          OptionalPyblishPluginMixin):
-=======
-class ValidateAttributes(pyblish.api.InstancePlugin):
->>>>>>> 49ff12da
     """Ensure attributes are consistent.
 
     Attributes to validate and their values comes from the
@@ -38,13 +34,10 @@
     attributes = None
 
     def process(self, instance):
-        # Check for preset existence.
-<<<<<<< HEAD
-        if not self.is_active(context.data):
+        if not self.is_active(instance.data):
             return
 
-=======
->>>>>>> 49ff12da
+        # Check for preset existence.
         if not self.attributes:
             return
 
