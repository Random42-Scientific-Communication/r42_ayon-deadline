# -*- coding: utf-8 -*-
"""Module handling expected render output from Maya.

This module is used in :mod:`collect_render` and :mod:`collect_vray_scene`.

Note:
    To implement new renderer, just create new class inheriting from
    :class:`ARenderProducts` and add it to :func:`RenderProducts.get()`.

Attributes:
    R_SINGLE_FRAME (:class:`re.Pattern`): Find single frame number.
    R_FRAME_RANGE (:class:`re.Pattern`): Find frame range.
    R_FRAME_NUMBER (:class:`re.Pattern`): Find frame number in string.
    R_LAYER_TOKEN (:class:`re.Pattern`): Find layer token in image prefixes.
    R_AOV_TOKEN (:class:`re.Pattern`): Find AOV token in image prefixes.
    R_SUBSTITUTE_AOV_TOKEN (:class:`re.Pattern`): Find and substitute AOV token
        in image prefixes.
    R_REMOVE_AOV_TOKEN (:class:`re.Pattern`): Find and remove AOV token in
        image prefixes.
    R_CLEAN_FRAME_TOKEN (:class:`re.Pattern`): Find and remove unfilled
        Renderman frame token in image prefix.
    R_CLEAN_EXT_TOKEN (:class:`re.Pattern`): Find and remove unfilled Renderman
        extension token in image prefix.
    R_SUBSTITUTE_LAYER_TOKEN (:class:`re.Pattern`): Find and substitute render
        layer token in image prefixes.
    R_SUBSTITUTE_SCENE_TOKEN (:class:`re.Pattern`): Find and substitute scene
        token in image prefixes.
    R_SUBSTITUTE_CAMERA_TOKEN (:class:`re.Pattern`): Find and substitute camera
        token in image prefixes.
    IMAGE_PREFIXES (dict): Mapping between renderers and their respective
        image prefix attribute names.

Thanks:
    Roy Nieterau (BigRoy) / Colorbleed for overhaul of original
    *expected_files*.

"""

import logging
import re
import os
from abc import ABCMeta, abstractmethod

import six
import attr

from . import lib
from . import lib_rendersetup

from maya import cmds, mel

log = logging.getLogger(__name__)

R_SINGLE_FRAME = re.compile(r"^(-?)\d+$")
R_FRAME_RANGE = re.compile(r"^(?P<sf>(-?)\d+)-(?P<ef>(-?)\d+)$")
R_FRAME_NUMBER = re.compile(r".+\.(?P<frame>[0-9]+)\..+")
R_LAYER_TOKEN = re.compile(
    r".*((?:%l)|(?:<layer>)|(?:<renderlayer>)).*", re.IGNORECASE
)
R_AOV_TOKEN = re.compile(r".*%a.*|.*<aov>.*|.*<renderpass>.*", re.IGNORECASE)
R_SUBSTITUTE_AOV_TOKEN = re.compile(r"%a|<aov>|<renderpass>", re.IGNORECASE)
R_REMOVE_AOV_TOKEN = re.compile(
    r"_%a|\.%a|_<aov>|\.<aov>|_<renderpass>|\.<renderpass>", re.IGNORECASE)
# to remove unused renderman tokens
R_CLEAN_FRAME_TOKEN = re.compile(r"\.?<f\d>\.?", re.IGNORECASE)
R_CLEAN_EXT_TOKEN = re.compile(r"\.?<ext>\.?", re.IGNORECASE)

R_SUBSTITUTE_LAYER_TOKEN = re.compile(
    r"%l|<layer>|<renderlayer>", re.IGNORECASE
)
R_SUBSTITUTE_CAMERA_TOKEN = re.compile(r"%c|<camera>", re.IGNORECASE)
R_SUBSTITUTE_SCENE_TOKEN = re.compile(r"%s|<scene>", re.IGNORECASE)

# not sure about the renderman image prefix
IMAGE_PREFIXES = {
    "vray": "vraySettings.fileNamePrefix",
    "arnold": "defaultRenderGlobals.imageFilePrefix",
    "renderman": "rmanGlobals.imageFileFormat",
    "redshift": "defaultRenderGlobals.imageFilePrefix",
<<<<<<< HEAD
    "_3delight": "defaultRenderGlobals.imageFilePrefix",
=======
    "mayahardware2": "defaultRenderGlobals.imageFilePrefix"
>>>>>>> ae062b63
}

RENDERMAN_IMAGE_DIR = "maya/<scene>/<layer>"

@attr.s
class LayerMetadata(object):
    """Data class for Render Layer metadata."""
    frameStart = attr.ib()
    frameEnd = attr.ib()
    cameras = attr.ib()
    sceneName = attr.ib()
    layerName = attr.ib()
    renderer = attr.ib()
    defaultExt = attr.ib()
    filePrefix = attr.ib()
    frameStep = attr.ib(default=1)
    padding = attr.ib(default=4)

    # Render Products
    products = attr.ib(init=False, default=attr.Factory(list))


@attr.s
class RenderProduct(object):
    """Describes an image or other file-like artifact produced by a render.

    Warning:
        This currently does NOT return as a product PER render camera.
        A single Render Product will generate files per camera. E.g. with two
        cameras each render product generates two sequences on disk assuming
        the file path prefix correctly uses the <Camera> tokens.

    """
    productName = attr.ib()
    ext = attr.ib()                             # extension
    aov = attr.ib(default=None)                 # source aov
    driver = attr.ib(default=None)              # source driver
    multipart = attr.ib(default=False)          # multichannel file
    camera = attr.ib(default=None)              # used only when rendering
    #                                             from multiple cameras


def get(layer, render_instance=None):
    # type: (str, object) -> ARenderProducts
    """Get render details and products for given renderer and render layer.

    Args:
        layer (str): Name of render layer
        render_instance (pyblish.api.Instance): Publish instance.
            If not provided an empty mock instance is used.

    Returns:
        ARenderProducts: The correct RenderProducts instance for that
            renderlayer.

    Raises:
        :exc:`UnsupportedRendererException`: If requested renderer
            is not supported. It needs to be implemented by extending
            :class:`ARenderProducts` and added to this methods ``if``
            statement.

    """

    if render_instance is None:
        # For now produce a mock instance
        class Instance(object):
            data = {}
        render_instance = Instance()

    renderer_name = lib.get_attr_in_layer(
        "defaultRenderGlobals.currentRenderer",
        layer=layer
    )

    renderer = {
        "arnold": RenderProductsArnold,
        "vray": RenderProductsVray,
        "redshift": RenderProductsRedshift,
        "renderman": RenderProductsRenderman,
<<<<<<< HEAD
        "_3delight": RenderProducts3Delight
=======
        "mayahardware2": RenderProductsMayaHardware
>>>>>>> ae062b63
    }.get(renderer_name.lower(), None)
    if renderer is None:
        raise UnsupportedRendererException(
            "unsupported {}".format(renderer_name)
        )

    return renderer(layer, render_instance)


@six.add_metaclass(ABCMeta)
class ARenderProducts:
    """Abstract class with common code for all renderers.

    Attributes:
        renderer (str): name of renderer.

    """

    renderer = None

    def __init__(self, layer, render_instance):
        """Constructor."""
        self.layer = layer
        self.render_instance = render_instance
        self.multipart = False
        self.aov_separator = render_instance.data.get("aovSeparator", "_")

        # Initialize
        self.layer_data = self._get_layer_data()
        self.layer_data.products = self.get_render_products()

    def has_camera_token(self):
        # type: () -> bool
        """Check if camera token is in image prefix.

        Returns:
            bool: True/False if camera token is present.

        """
        return "<camera>" in self.layer_data.filePrefix.lower()

    @abstractmethod
    def get_render_products(self):
        """To be implemented by renderer class.

        This should return a list of RenderProducts.

        Returns:
            list: List of RenderProduct

        """

    @staticmethod
    def sanitize_camera_name(camera):
        # type: (str) -> str
        """Sanitize camera name.

        Remove Maya illegal characters from camera name.

        Args:
            camera (str): Maya camera name.

        Returns:
            (str): sanitized camera name

        Example:
            >>> ARenderProducts.sanizite_camera_name('test:camera_01')
            test_camera_01

        """
        return re.sub('[^0-9a-zA-Z_]+', '_', camera)

    def get_renderer_prefix(self):
        # type: () -> str
        """Return prefix for specific renderer.

        This is for most renderers the same and can be overridden if needed.

        Returns:
            str: String with image prefix containing tokens

        Raises:
            :exc:`UnsupportedRendererException`: If we requested image
                prefix for renderer we know nothing about.
                See :data:`IMAGE_PREFIXES` for mapping of renderers and
                image prefixes.

        """
        try:
            file_prefix_attr = IMAGE_PREFIXES[self.renderer]
        except KeyError:
            raise UnsupportedRendererException(
                "Unsupported renderer {}".format(self.renderer)
            )

        file_prefix = self._get_attr(file_prefix_attr)

        if not file_prefix:
            # Fall back to scene name by default
            log.debug("Image prefix not set, using <Scene>")
            file_prefix = "<Scene>"

        return file_prefix

    def get_render_attribute(self, attribute):
        """Get attribute from render options.

        Args:
            attribute (str): name of attribute to be looked up.

        Returns:
            Attribute value

        """
        return self._get_attr("defaultRenderGlobals", attribute)

    def _get_attr(self, node_attr, attribute=None):
        """Return the value of the attribute in the renderlayer

        For readability this allows passing in the attribute in two ways.

            As a single argument:
                _get_attr("node.attr")
            Or as two arguments:
                _get_attr("node", "attr")

        Returns:
            Value of the attribute inside the layer this instance is set to.

        """

        if attribute is None:
            plug = node_attr
        else:
            plug = "{}.{}".format(node_attr, attribute)

        return lib.get_attr_in_layer(plug, layer=self.layer)

    def _get_layer_data(self):
        # type: () -> LayerMetadata
        #                      ______________________________________________
        # ____________________/ ____________________________________________/
        # 1 -  get scene name  /__________________/
        # ____________________/
        _, scene_basename = os.path.split(cmds.file(q=True, loc=True))
        scene_name, _ = os.path.splitext(scene_basename)

        file_prefix = self.get_renderer_prefix()

        # If the Render Layer belongs to a Render Setup layer then the
        # output name is based on the Render Setup Layer name without
        # the `rs_` prefix.
        layer_name = self.layer
        rs_layer = lib_rendersetup.get_rendersetup_layer(layer_name)
        if rs_layer:
            layer_name = rs_layer

        if self.layer == "defaultRenderLayer":
            # defaultRenderLayer renders as masterLayer
            layer_name = "masterLayer"

        # todo: Support Custom Frames sequences 0,5-10,100-120
        #       Deadline allows submitting renders with a custom frame list
        #       to support those cases we might want to allow 'custom frames'
        #       to be overridden to `ExpectFiles` class?
        return LayerMetadata(
            frameStart=int(self.get_render_attribute("startFrame")),
            frameEnd=int(self.get_render_attribute("endFrame")),
            frameStep=int(self.get_render_attribute("byFrameStep")),
            padding=int(self.get_render_attribute("extensionPadding")),
            # if we have <camera> token in prefix path we'll expect output for
            # every renderable camera in layer.
            cameras=self.get_renderable_cameras(),
            sceneName=scene_name,
            layerName=layer_name,
            renderer=self.renderer,
            defaultExt=self._get_attr("defaultRenderGlobals.imfPluginKey"),
            filePrefix=file_prefix
        )

    def _generate_file_sequence(
            self, layer_data,
            force_aov_name=None,
            force_ext=None,
            force_cameras=None):
        # type: (LayerMetadata, str, str, list) -> list
        expected_files = []
        cameras = force_cameras or layer_data.cameras
        ext = force_ext or layer_data.defaultExt
        for cam in cameras:
            file_prefix = layer_data.filePrefix
            mappings = (
                (R_SUBSTITUTE_SCENE_TOKEN, layer_data.sceneName),
                (R_SUBSTITUTE_LAYER_TOKEN, layer_data.layerName),
                (R_SUBSTITUTE_CAMERA_TOKEN, self.sanitize_camera_name(cam)),
                # this is required to remove unfilled aov token, for example
                # in Redshift
                (R_REMOVE_AOV_TOKEN, "") if not force_aov_name \
                else (R_SUBSTITUTE_AOV_TOKEN, force_aov_name),

                (R_CLEAN_FRAME_TOKEN, ""),
                (R_CLEAN_EXT_TOKEN, ""),
            )

            for regex, value in mappings:
                file_prefix = re.sub(regex, value, file_prefix)

            for frame in range(
                    int(layer_data.frameStart),
                    int(layer_data.frameEnd) + 1,
                    int(layer_data.frameStep),
            ):
                frame_str = str(frame).rjust(layer_data.padding, "0")
                expected_files.append(
                    "{}.{}.{}".format(file_prefix, frame_str, ext)
                )
        return expected_files

    def get_files(self, product):
        # type: (RenderProduct) -> list
        """Return list of expected files.

        It will translate render token strings  ('<RenderPass>', etc.) to
        their values. This task is tricky as every renderer deals with this
        differently. That's why we expose `get_files` as a method on the
        Renderer class so it can be overridden for complex cases.

        Args:
            product (RenderProduct): Render product to be used for file
                generation.

        Returns:
            List of files

        """
        return self._generate_file_sequence(
            self.layer_data,
            force_aov_name=product.productName,
            force_ext=product.ext,
            force_cameras=[product.camera]
        )

    def get_renderable_cameras(self):
        # type: () -> list
        """Get all renderable camera transforms.

        Returns:
            list: list of renderable cameras.

        """

        renderable_cameras = [
            cam for cam in cmds.ls(cameras=True)
            if self._get_attr(cam, "renderable")
        ]

        # The output produces a sanitized name for <Camera> using its
        # shortest unique path of the transform so we'll return
        # at least that unique path. This could include a parent
        # name too when two cameras have the same name but are
        # in a different hierarchy, e.g. "group1|cam" and "group2|cam"
        def get_name(camera):
            return cmds.ls(cmds.listRelatives(camera,
                                              parent=True,
                                              fullPath=True))[0]

        return [get_name(cam) for cam in renderable_cameras]


class RenderProductsArnold(ARenderProducts):
    """Render products for Arnold renderer.

    References:
        mtoa.utils.getFileName()
        mtoa.utils.ui.common.updateArnoldTargetFilePreview()

    Notes:
        - Output Denoising AOVs are not currently included.
        - Only Frame/Animation ext: name.#.ext is supported.
        - Use Custom extension is not supported.
        - <RenderPassType> and <RenderPassFileGroup> tokens not tested
        - With Merge AOVs but <RenderPass> in File Name Prefix Arnold
          will still NOT merge the aovs. This class correctly resolves
          it - but user should be aware.
        - File Path Prefix overrides per AOV driver are not implemented

    Attributes:
        aiDriverExtension (dict): Arnold AOV driver extension mapping.
            Is there a better way?
        renderer (str): name of renderer.

    """
    renderer = "arnold"
    aiDriverExtension = {
        "jpeg": "jpg",
        "exr": "exr",
        "deepexr": "exr",
        "png": "png",
        "tiff": "tif",
        "mtoa_shaders": "ass",  # TODO: research what those last two should be
        "maya": "",
    }

    def get_renderer_prefix(self):

        prefix = super(RenderProductsArnold, self).get_renderer_prefix()
        merge_aovs = self._get_attr("defaultArnoldDriver.mergeAOVs")
        if not merge_aovs and "<renderpass>" not in prefix.lower():
            # When Merge AOVs is disabled and <renderpass> token not present
            # then Arnold prepends <RenderPass>/ to the output path.
            # todo: It's untested what happens if AOV driver has an
            #       an explicit override path prefix.
            prefix = "<RenderPass>/" + prefix

        return prefix

    def _get_aov_render_products(self, aov, cameras=None):
        """Return all render products for the AOV"""

        products = []
        aov_name = self._get_attr(aov, "name")
        ai_drivers = cmds.listConnections("{}.outputs".format(aov),
                                          source=True,
                                          destination=False,
                                          type="aiAOVDriver") or []
        if not cameras:
            cameras = [
                self.sanitize_camera_name(
                    self.get_renderable_cameras()[0]
                )
            ]

        for ai_driver in ai_drivers:
            # todo: check aiAOVDriver.prefix as it could have
            #       a custom path prefix set for this driver

            # Skip Drivers set only for GUI
            # 0: GUI, 1: Batch, 2: GUI and Batch
            output_mode = self._get_attr(ai_driver, "outputMode")
            if output_mode == 0:  # GUI only
                log.warning("%s has Output Mode set to GUI, "
                            "skipping...", ai_driver)
                continue

            ai_translator = self._get_attr(ai_driver, "aiTranslator")
            try:
                ext = self.aiDriverExtension[ai_translator]
            except KeyError:
                raise AOVError(
                    "Unrecognized arnold driver format "
                    "for AOV - {}".format(aov_name)
                )

            # If aov RGBA is selected, arnold will translate it to `beauty`
            name = aov_name
            if name == "RGBA":
                name = "beauty"

            # Support Arnold light groups for AOVs
            # Global AOV: When disabled the main layer is
            #             not written: `{pass}`
            # All Light Groups: When enabled, a `{pass}_lgroups` file is
            #                   written and is always merged into a
            #                   single file
            # Light Groups List: When set, a product per light
            #                    group is written
            #                    e.g. {pass}_front, {pass}_rim
            global_aov = self._get_attr(aov, "globalAov")
            if global_aov:
                for camera in cameras:
                    product = RenderProduct(productName=name,
                                            ext=ext,
                                            aov=aov_name,
                                            driver=ai_driver,
                                            camera=camera)
                    products.append(product)

            all_light_groups = self._get_attr(aov, "lightGroups")
            if all_light_groups:
                # All light groups is enabled. A single multipart
                # Render Product
                for camera in cameras:
                    product = RenderProduct(productName=name + "_lgroups",
                                            ext=ext,
                                            aov=aov_name,
                                            driver=ai_driver,
                                            # Always multichannel output
                                            multipart=True,
                                            camera=camera)
                    products.append(product)
            else:
                value = self._get_attr(aov, "lightGroupsList")
                if not value:
                    continue
                selected_light_groups = value.strip().split()
                for light_group in selected_light_groups:
                    # Render Product per selected light group
                    aov_light_group_name = "{}_{}".format(name, light_group)
                    for camera in cameras:
                        product = RenderProduct(
                            productName=aov_light_group_name,
                            aov=aov_name,
                            driver=ai_driver,
                            ext=ext,
                            camera=camera
                        )
                        products.append(product)

        return products

    def get_render_products(self):
        """Get all AOVs.

        See Also:
            :func:`ARenderProducts.get_render_products()`

        Raises:
            :class:`AOVError`: If AOV cannot be determined.

        """

        if not cmds.ls("defaultArnoldRenderOptions", type="aiOptions"):
            # this occurs when Render Setting windows was not opened yet. In
            # such case there are no Arnold options created so query for AOVs
            # will fail. We terminate here as there are no AOVs specified then.
            # This state will most probably fail later on some Validator
            # anyway.
            return []

        # check if camera token is in prefix. If so, and we have list of
        # renderable cameras, generate render product for each and every
        # of them.
        cameras = [
            self.sanitize_camera_name(c)
            for c in self.get_renderable_cameras()
        ]

        default_ext = self._get_attr("defaultRenderGlobals.imfPluginKey")
        beauty_products = [RenderProduct(
            productName="beauty",
            ext=default_ext,
            driver="defaultArnoldDriver",
            camera=camera) for camera in cameras]
        # AOVs > Legacy > Maya Render View > Mode
        aovs_enabled = bool(
            self._get_attr("defaultArnoldRenderOptions.aovMode")
        )
        if not aovs_enabled:
            return beauty_products

        # Common > File Output > Merge AOVs or <RenderPass>
        # We don't need to check for Merge AOVs due to overridden
        # `get_renderer_prefix()` behavior which forces <renderpass>
        has_renderpass_token = (
            "<renderpass>" in self.layer_data.filePrefix.lower()
        )
        if not has_renderpass_token:
            for product in beauty_products:
                product.multipart = True
            return beauty_products

        # AOVs are set to be rendered separately. We should expect
        # <RenderPass> token in path.
        # handle aovs from references
        use_ref_aovs = self.render_instance.data.get(
            "useReferencedAovs", False) or False

        aovs = cmds.ls(type="aiAOV")
        if not use_ref_aovs:
            ref_aovs = cmds.ls(type="aiAOV", referencedNodes=True)
            aovs = list(set(aovs) - set(ref_aovs))

        products = []

        # Append the AOV products
        for aov in aovs:
            enabled = self._get_attr(aov, "enabled")
            if not enabled:
                continue

            # For now stick to the legacy output format.
            aov_products = self._get_aov_render_products(aov, cameras)
            products.extend(aov_products)

        if all(product.aov != "RGBA" for product in products):
            # Append default 'beauty' as this is arnolds default.
            # However, it is excluded whenever a RGBA pass is enabled.
            # For legibility add the beauty layer as first entry
            products += beauty_products

        # TODO: Output Denoising AOVs?

        return products


class RenderProductsVray(ARenderProducts):
    """Expected files for V-Ray renderer.

    Notes:
        - "Disabled" animation incorrectly returns frames in filename
        - "Renumber Frames" is not supported

    Reference:
        vrayAddRenderElementImpl() in vrayCreateRenderElementsTab.mel

    """
    # todo: detect whether rendering with V-Ray GPU + whether AOV is supported

    renderer = "vray"

    def get_renderer_prefix(self):
        # type: () -> str
        """Get image prefix for V-Ray.

        This overrides :func:`ARenderProducts.get_renderer_prefix()` as
        we must add `<aov>` token manually.

        See also:
            :func:`ARenderProducts.get_renderer_prefix()`

        """
        prefix = super(RenderProductsVray, self).get_renderer_prefix()
        prefix = "{}{}<aov>".format(prefix, self.aov_separator)
        return prefix

    def _get_layer_data(self):
        # type: () -> LayerMetadata
        """Override to get vray specific extension."""
        layer_data = super(RenderProductsVray, self)._get_layer_data()

        default_ext = self._get_attr("vraySettings.imageFormatStr")
        if default_ext in ["exr (multichannel)", "exr (deep)"]:
            default_ext = "exr"
        layer_data.defaultExt = default_ext
        layer_data.padding = self._get_attr("vraySettings.fileNamePadding")

        return layer_data

    def get_render_products(self):
        """Get all AOVs.

        See Also:
            :func:`ARenderProducts.get_render_products()`

        """
        if not cmds.ls("vraySettings", type="VRaySettingsNode"):
            # this occurs when Render Setting windows was not opened yet. In
            # such case there are no VRay options created so query for AOVs
            # will fail. We terminate here as there are no AOVs specified then.
            # This state will most probably fail later on some Validator
            # anyway.
            return []

        cameras = [
            self.sanitize_camera_name(c)
            for c in self.get_renderable_cameras()
        ]

        image_format_str = self._get_attr("vraySettings.imageFormatStr")
        default_ext = image_format_str
        if default_ext in {"exr (multichannel)", "exr (deep)"}:
            default_ext = "exr"

        products = []

        # add beauty as default when not disabled
        dont_save_rgb = self._get_attr("vraySettings.dontSaveRgbChannel")
        if not dont_save_rgb:
            for camera in cameras:
                products.append(
                    RenderProduct(productName="",
                                  ext=default_ext,
                                  camera=camera))

        # separate alpha file
        separate_alpha = self._get_attr("vraySettings.separateAlpha")
        if separate_alpha:
            for camera in cameras:
                products.append(
                    RenderProduct(productName="Alpha",
                                  ext=default_ext,
                                  camera=camera)
                )

        if image_format_str == "exr (multichannel)":
            # AOVs are merged in m-channel file, only main layer is rendered
            self.multipart = True
            return products

        # handle aovs from references
        use_ref_aovs = self.render_instance.data.get(
            "useReferencedAovs", False) or False

        # this will have list of all aovs no matter if they are coming from
        # reference or not.
        aov_types = ["VRayRenderElement", "VRayRenderElementSet"]
        aovs = cmds.ls(type=aov_types)
        if not use_ref_aovs:
            ref_aovs = cmds.ls(type=aov_types, referencedNodes=True) or []
            aovs = list(set(aovs) - set(ref_aovs))

        for aov in aovs:
            enabled = self._get_attr(aov, "enabled")
            if not enabled:
                continue

            class_type = self._get_attr(aov + ".vrayClassType")
            if class_type == "LightMixElement":
                # Special case which doesn't define a name by itself but
                # instead seems to output multiple Render Products,
                # specifically "Self_Illumination" and "Environment"
                product_names = ["Self_Illumination", "Environment"]
                for camera in cameras:
                    for name in product_names:
                        product = RenderProduct(productName=name,
                                                ext=default_ext,
                                                aov=aov,
                                                camera=camera)
                        products.append(product)
                # Continue as we've processed this special case AOV
                continue

            aov_name = self._get_vray_aov_name(aov)
            for camera in cameras:
                product = RenderProduct(productName=aov_name,
                                        ext=default_ext,
                                        aov=aov,
                                        camera=camera)
                products.append(product)

        return products

    def _get_vray_aov_attr(self, node, prefix):
        """Get value for attribute that starts with key in name

        V-Ray AOVs have attribute names that include the type
        of AOV in the attribute name, for example:
            - vray_filename_rawdiffuse
            - vray_filename_velocity
            - vray_name_gi
            - vray_explicit_name_extratex

        To simplify querying the "vray_filename" or "vray_name"
        attributes we just find the first attribute that has
        that particular "{prefix}_" in the attribute name.

        Args:
            node (str): AOV node name
            prefix (str): Prefix of the attribute name.

        Returns:
            Value of the attribute if it exists, else None

        """
        attrs = cmds.listAttr(node, string="{}_*".format(prefix))
        if not attrs:
            return None

        assert len(attrs) == 1, "Found more than one attribute: %s" % attrs
        attr = attrs[0]

        return self._get_attr(node, attr)

    def _get_vray_aov_name(self, node):
        """Get AOVs name from Vray.

        Args:
            node (str): aov node name.

        Returns:
            str: aov name.

        """

        vray_explicit_name = self._get_vray_aov_attr(node,
                                                     "vray_explicit_name")
        vray_filename = self._get_vray_aov_attr(node, "vray_filename")
        vray_name = self._get_vray_aov_attr(node, "vray_name")
        final_name = vray_explicit_name or vray_filename or vray_name or None

        class_type = self._get_attr(node, "vrayClassType")
        if not vray_explicit_name:
            # Explicit name takes precedence and overrides completely
            # otherwise add the connected node names to the special cases
            # Any namespace colon ':' gets replaced to underscore '_'
            # so we sanitize using `sanitize_camera_name`
            def _get_source_name(node, attr):
                """Return sanitized name of input connection to attribute"""
                plug = "{}.{}".format(node, attr)
                connections = cmds.listConnections(plug,
                                                   source=True,
                                                   destination=False)
                if connections:
                    return self.sanitize_camera_name(connections[0])

            if class_type == "MaterialSelectElement":
                # Name suffix is based on the connected material or set
                attrs = [
                    "vray_mtllist_mtlselect",
                    "vray_mtl_mtlselect"
                ]
                for attribute in attrs:
                    name = _get_source_name(node, attribute)
                    if name:
                        final_name += '_{}'.format(name)
                        break
                else:
                    log.warning("Material Select Element has no "
                                "selected materials: %s", node)

            elif class_type == "ExtraTexElement":
                # Name suffix is based on the connected textures
                extratex_type = self._get_attr(node, "vray_type_extratex")
                attr = {
                    0: "vray_texture_extratex",
                    1: "vray_float_texture_extratex",
                    2: "vray_int_texture_extratex",
                }.get(extratex_type)
                name = _get_source_name(node, attr)
                if name:
                    final_name += '_{}'.format(name)
                else:
                    log.warning("Extratex Element has no incoming texture")

        assert final_name, "Output filename not defined for AOV: %s" % node

        return final_name


class RenderProductsRedshift(ARenderProducts):
    """Expected files for Redshift renderer.

    Notes:
        - `get_files()` only supports rendering with frames, like "animation"

    Attributes:

        unmerged_aovs (list): Name of aovs that are not merged into resulting
            exr and we need them specified in Render Products output.

    """

    renderer = "redshift"
    unmerged_aovs = {"Cryptomatte"}

    def get_renderer_prefix(self):
        """Get image prefix for Redshift.

        This overrides :func:`ARenderProducts.get_renderer_prefix()` as
        we must add `<aov>` token manually.

        See also:
            :func:`ARenderProducts.get_renderer_prefix()`

        """
        prefix = super(RenderProductsRedshift, self).get_renderer_prefix()
        prefix = "{}{}<aov>".format(prefix, self.aov_separator)
        return prefix

    def get_render_products(self):
        """Get all AOVs.

        See Also:
            :func:`ARenderProducts.get_render_products()`

        """

        if not cmds.ls("redshiftOptions", type="RedshiftOptions"):
            # this occurs when Render Setting windows was not opened yet. In
            # such case there are no Redshift options created so query for AOVs
            # will fail. We terminate here as there are no AOVs specified then.
            # This state will most probably fail later on some Validator
            # anyway.
            return []

        cameras = [
            self.sanitize_camera_name(c)
            for c in self.get_renderable_cameras()
        ]

        # For Redshift we don't directly return upon forcing multilayer
        # due to some AOVs still being written into separate files,
        # like Cryptomatte.
        # AOVs are merged in multi-channel file
        multipart = bool(self._get_attr("redshiftOptions.exrForceMultilayer"))

        # Get Redshift Extension from image format
        image_format = self._get_attr("redshiftOptions.imageFormat")  # integer
        ext = mel.eval("redshiftGetImageExtension(%i)" % image_format)

        use_ref_aovs = self.render_instance.data.get(
            "useReferencedAovs", False) or False

        aovs = cmds.ls(type="RedshiftAOV")
        if not use_ref_aovs:
            ref_aovs = cmds.ls(type="RedshiftAOV", referencedNodes=True)
            aovs = list(set(aovs) - set(ref_aovs))

        products = []
        light_groups_enabled = False
        has_beauty_aov = False
        for aov in aovs:
            enabled = self._get_attr(aov, "enabled")
            if not enabled:
                continue

            aov_type = self._get_attr(aov, "aovType")
            if multipart and aov_type not in self.unmerged_aovs:
                continue

            # Any AOVs that still get processed, like Cryptomatte
            # by themselves are not multipart files.
            aov_multipart = not multipart

            # Redshift skips rendering of masterlayer without AOV suffix
            # when a Beauty AOV is rendered. It overrides the main layer.
            if aov_type == "Beauty":
                has_beauty_aov = True

            aov_name = self._get_attr(aov, "name")

            # Support light Groups
            light_groups = []
            if self._get_attr(aov, "supportsLightGroups"):
                all_light_groups = self._get_attr(aov, "allLightGroups")
                if all_light_groups:
                    # All light groups is enabled
                    light_groups = self._get_redshift_light_groups()
                else:
                    value = self._get_attr(aov, "lightGroupList")
                    # note: string value can return None when never set
                    if value:
                        selected_light_groups = value.strip().split()
                        light_groups = selected_light_groups

                for light_group in light_groups:
                    aov_light_group_name = "{}_{}".format(aov_name,
                                                          light_group)
                    for camera in cameras:
                        product = RenderProduct(
                            productName=aov_light_group_name,
                            aov=aov_name,
                            ext=ext,
                            multipart=aov_multipart,
                            camera=camera)
                        products.append(product)

            if light_groups:
                light_groups_enabled = True

            # Redshift AOV Light Select always renders the global AOV
            # even when light groups are present so we don't need to
            # exclude it when light groups are active
            for camera in cameras:
                product = RenderProduct(productName=aov_name,
                                        aov=aov_name,
                                        ext=ext,
                                        multipart=aov_multipart,
                                        camera=camera)
                products.append(product)

        # When a Beauty AOV is added manually, it will be rendered as
        # 'Beauty_other' in file name and "standard" beauty will have
        # 'Beauty' in its name. When disabled, standard output will be
        # without `Beauty`. Except when using light groups.
        if light_groups_enabled:
            return products

        beauty_name = "Beauty_other" if has_beauty_aov else ""
        for camera in cameras:
            products.insert(0,
                            RenderProduct(productName=beauty_name,
                                          ext=ext,
                                          multipart=multipart,
                                          camera=camera))

        return products

    @staticmethod
    def _get_redshift_light_groups():
        return sorted(mel.eval("redshiftAllAovLightGroups"))


class RenderProductsRenderman(ARenderProducts):
    """Expected files for Renderman renderer.

    Warning:
        This is very rudimentary and needs more love and testing.
    """

    renderer = "renderman"

    def get_render_products(self):
        """Get all AOVs.

        See Also:
            :func:`ARenderProducts.get_render_products()`

        """
        from rfm2.api.displays import get_displays  # noqa

        cameras = [
            self.sanitize_camera_name(c)
            for c in self.get_renderable_cameras()
        ]

        if not cameras:
            cameras = [
                self.sanitize_camera_name(
                    self.get_renderable_cameras()[0])
            ]
        products = []

        # NOTE: This is guessing extensions from renderman display types.
        #       Some of them are just framebuffers, d_texture format can be
        #       set in display setting. We set those now to None, but it
        #       should be handled more gracefully.
        display_types = {
            "d_deepexr": "exr",
            "d_it": None,
            "d_null": None,
            "d_openexr": "exr",
            "d_png": "png",
            "d_pointcloud": "ptc",
            "d_targa": "tga",
            "d_texture": None,
            "d_tiff": "tif"
        }

        displays = get_displays()["displays"]
        for name, display in displays.items():
            enabled = display["params"]["enable"]["value"]
            if not enabled:
                continue

            # Skip display types not producing any file output.
            # Is there a better way to do it?
            if not display_types.get(display["driverNode"]["type"]):
                continue

            aov_name = name
            if aov_name == "rmanDefaultDisplay":
                aov_name = "beauty"

            extensions = display_types.get(
                display["driverNode"]["type"], "exr")

            for camera in cameras:
                product = RenderProduct(productName=aov_name,
                                        ext=extensions,
                                        camera=camera)
                products.append(product)

        return products

    def get_files(self, product):
        """Get expected files.

        """
        files = super(RenderProductsRenderman, self).get_files(product)

        layer_data = self.layer_data
        new_files = []

        resolved_image_dir = re.sub("<scene>", layer_data.sceneName, RENDERMAN_IMAGE_DIR, flags=re.IGNORECASE)  # noqa: E501
        resolved_image_dir = re.sub("<layer>", layer_data.layerName, resolved_image_dir, flags=re.IGNORECASE)  # noqa: E501
        for file in files:
            new_file = "{}/{}".format(resolved_image_dir, file)
            new_files.append(new_file)

        return new_files


<<<<<<< HEAD
class RenderProducts3Delight(ARenderProducts):
    """Expected files for Renderman renderer.

    Warning:
        This is very rudimentary and needs more love and testing.
    """

    renderer = "_3delight"

    def get_render_products(self):
        """Get all AOVs.

        See Also:
            :func:`ARenderProducts.get_render_products()`

        """
        cameras = [
            self.sanitize_camera_name(c)
            for c in self.get_renderable_cameras()
        ]

        if not cameras:
            cameras = [
                self.sanitize_camera_name(
                    self.get_renderable_cameras()[0])
            ]
        products = []

        default_ext = "exr"

        nodes = cmds.listConnections(
            'dlRenderGlobals1',
            type='dlRenderSettings')
        assert len(nodes) == 1
        node = nodes[0]

        num_layers = cmds.getAttr(
            '{}.layerOutputVariables'.format(node),
            size=True)
        assert num_layers > 0
        for i in range(num_layers):
            output = cmds.getAttr(
                '{}.layerOutput[{}]'.format(node, i))
            if not output:
                continue

            output_var = cmds.getAttr(
                '{}.layerOutputVariables[{}]'.format(node, i))
            output_var_tokens = output_var.split('|')
            aov_name = output_var_tokens[4]

            for camera in cameras:
                product = RenderProduct(productName=aov_name,
                                        ext=default_ext,
                                        camera=camera)
                products.append(product)
=======
class RenderProductsMayaHardware(ARenderProducts):
    """Expected files for MayaHardware renderer."""

    renderer = "mayahardware2"

    extensions = [
        {"label": "JPEG", "index": 8, "extension": "jpg"},
        {"label": "PNG", "index": 32, "extension": "png"},
        {"label": "EXR(exr)", "index": 40, "extension": "exr"}
    ]

    def _get_extension(self, value):
        result = None
        if isinstance(value, int):
            extensions = {
                extension["index"]: extension["extension"]
                for extension in self.extensions
            }
            try:
                result = extensions[value]
            except KeyError:
                raise NotImplementedError(
                    "Could not find extension for {}".format(value)
                )

        if isinstance(value, six.string_types):
            extensions = {
                extension["label"]: extension["extension"]
                for extension in self.extensions
            }
            try:
                result = extensions[value]
            except KeyError:
                raise NotImplementedError(
                    "Could not find extension for {}".format(value)
                )

        if not result:
            raise NotImplementedError(
                "Could not find extension for {}".format(value)
            )

        return result

    def get_render_products(self):
        """Get all AOVs.
        See Also:
            :func:`ARenderProducts.get_render_products()`
        """
        ext = self._get_extension(
            self._get_attr("defaultRenderGlobals.imageFormat")
        )

        products = []
        for cam in self.get_renderable_cameras():
            product = RenderProduct(productName="beauty", ext=ext, camera=cam)
            products.append(product)
>>>>>>> ae062b63

        return products


class AOVError(Exception):
    """Custom exception for determining AOVs."""


class UnsupportedRendererException(Exception):
    """Custom exception.

    Raised when requesting data from unsupported renderer.
    """<|MERGE_RESOLUTION|>--- conflicted
+++ resolved
@@ -77,11 +77,8 @@
     "arnold": "defaultRenderGlobals.imageFilePrefix",
     "renderman": "rmanGlobals.imageFileFormat",
     "redshift": "defaultRenderGlobals.imageFilePrefix",
-<<<<<<< HEAD
     "_3delight": "defaultRenderGlobals.imageFilePrefix",
-=======
     "mayahardware2": "defaultRenderGlobals.imageFilePrefix"
->>>>>>> ae062b63
 }
 
 RENDERMAN_IMAGE_DIR = "maya/<scene>/<layer>"
@@ -161,11 +158,8 @@
         "vray": RenderProductsVray,
         "redshift": RenderProductsRedshift,
         "renderman": RenderProductsRenderman,
-<<<<<<< HEAD
+        "mayahardware2": RenderProductsMayaHardware
         "_3delight": RenderProducts3Delight
-=======
-        "mayahardware2": RenderProductsMayaHardware
->>>>>>> ae062b63
     }.get(renderer_name.lower(), None)
     if renderer is None:
         raise UnsupportedRendererException(
@@ -1139,64 +1133,6 @@
         return new_files
 
 
-<<<<<<< HEAD
-class RenderProducts3Delight(ARenderProducts):
-    """Expected files for Renderman renderer.
-
-    Warning:
-        This is very rudimentary and needs more love and testing.
-    """
-
-    renderer = "_3delight"
-
-    def get_render_products(self):
-        """Get all AOVs.
-
-        See Also:
-            :func:`ARenderProducts.get_render_products()`
-
-        """
-        cameras = [
-            self.sanitize_camera_name(c)
-            for c in self.get_renderable_cameras()
-        ]
-
-        if not cameras:
-            cameras = [
-                self.sanitize_camera_name(
-                    self.get_renderable_cameras()[0])
-            ]
-        products = []
-
-        default_ext = "exr"
-
-        nodes = cmds.listConnections(
-            'dlRenderGlobals1',
-            type='dlRenderSettings')
-        assert len(nodes) == 1
-        node = nodes[0]
-
-        num_layers = cmds.getAttr(
-            '{}.layerOutputVariables'.format(node),
-            size=True)
-        assert num_layers > 0
-        for i in range(num_layers):
-            output = cmds.getAttr(
-                '{}.layerOutput[{}]'.format(node, i))
-            if not output:
-                continue
-
-            output_var = cmds.getAttr(
-                '{}.layerOutputVariables[{}]'.format(node, i))
-            output_var_tokens = output_var.split('|')
-            aov_name = output_var_tokens[4]
-
-            for camera in cameras:
-                product = RenderProduct(productName=aov_name,
-                                        ext=default_ext,
-                                        camera=camera)
-                products.append(product)
-=======
 class RenderProductsMayaHardware(ARenderProducts):
     """Expected files for MayaHardware renderer."""
 
@@ -1254,7 +1190,62 @@
         for cam in self.get_renderable_cameras():
             product = RenderProduct(productName="beauty", ext=ext, camera=cam)
             products.append(product)
->>>>>>> ae062b63
+class RenderProducts3Delight(ARenderProducts):
+    """Expected files for Renderman renderer.
+
+    Warning:
+        This is very rudimentary and needs more love and testing.
+    """
+
+    renderer = "_3delight"
+
+    def get_render_products(self):
+        """Get all AOVs.
+
+        See Also:
+            :func:`ARenderProducts.get_render_products()`
+
+        """
+        cameras = [
+            self.sanitize_camera_name(c)
+            for c in self.get_renderable_cameras()
+        ]
+
+        if not cameras:
+            cameras = [
+                self.sanitize_camera_name(
+                    self.get_renderable_cameras()[0])
+            ]
+        products = []
+
+        default_ext = "exr"
+
+        nodes = cmds.listConnections(
+            'dlRenderGlobals1',
+            type='dlRenderSettings')
+        assert len(nodes) == 1
+        node = nodes[0]
+
+        num_layers = cmds.getAttr(
+            '{}.layerOutputVariables'.format(node),
+            size=True)
+        assert num_layers > 0
+        for i in range(num_layers):
+            output = cmds.getAttr(
+                '{}.layerOutput[{}]'.format(node, i))
+            if not output:
+                continue
+
+            output_var = cmds.getAttr(
+                '{}.layerOutputVariables[{}]'.format(node, i))
+            output_var_tokens = output_var.split('|')
+            aov_name = output_var_tokens[4]
+
+            for camera in cameras:
+                product = RenderProduct(productName=aov_name,
+                                        ext=default_ext,
+                                        camera=camera)
+                products.append(product)
 
         return products
 
