--- conflicted
+++ resolved
@@ -195,15 +195,11 @@
                 instance_data,
                 self)
             self._add_instance_to_context(instance)
-<<<<<<< HEAD
-            imprint(instance_node, instance.data_to_store())
+            self.imprint(instance_node, instance.data_to_store())
 
             if self.add_publish_button:
                 add_self_publish_button(instance_node)
 
-=======
-            self.imprint(instance_node, instance.data_to_store())
->>>>>>> 12f41289
             return instance
 
         except hou.Error as er:
