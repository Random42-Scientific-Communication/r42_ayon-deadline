import os

import pyblish.api

<<<<<<< HEAD
from openpype.hosts.houdini.api.lib import render_rop, splitext
=======
from openpype.pipeline import publish
from openpype.hosts.houdini.api.lib import render_rop
>>>>>>> e693ecaf


class ExtractComposite(publish.Extractor):

    order = pyblish.api.ExtractorOrder
    label = "Extract Composite (Image Sequence)"
    hosts = ["houdini"]
    families = ["imagesequence"]

    def process(self, instance):

        ropnode = instance.data["members"][0]

        # Get the filename from the copoutput parameter
        # `.evalParm(parameter)` will make sure all tokens are resolved
        output = ropnode.evalParm("copoutput")
        staging_dir = os.path.dirname(output)
        instance.data["stagingDir"] = staging_dir
        file_name = os.path.basename(output)

        self.log.info("Writing comp '%s' to '%s'" % (file_name, staging_dir))

        render_rop(ropnode)

        output = instance.data["frames"]
        _, ext = splitext(output[0], [])
        ext = ext.lstrip(".")

        if "representations" not in instance.data:
            instance.data["representations"] = []

        representation = {
            "name": ext,
            "ext": ext,
            "files": output,
            "stagingDir": staging_dir,
            "frameStart": instance.data["frameStart"],
            "frameEnd": instance.data["frameEnd"],
        }

        from pprint import pformat

        self.log.info(pformat(representation))

        instance.data["representations"].append(representation)<|MERGE_RESOLUTION|>--- conflicted
+++ resolved
@@ -1,13 +1,8 @@
 import os
-
 import pyblish.api
 
-<<<<<<< HEAD
+from openpype.pipeline import publish
 from openpype.hosts.houdini.api.lib import render_rop, splitext
-=======
-from openpype.pipeline import publish
-from openpype.hosts.houdini.api.lib import render_rop
->>>>>>> e693ecaf
 
 
 class ExtractComposite(publish.Extractor):
