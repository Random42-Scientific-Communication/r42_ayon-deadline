--- conflicted
+++ resolved
@@ -37,12 +37,7 @@
         rt.AlembicImport.CustomAttributes = True
         rt.AlembicImport.UVs = True
         rt.AlembicImport.VertexColors = True
-<<<<<<< HEAD
-        rt.importFile(
-            file_path, rt.name("noPrompt"), using=rt.AlembicImport)
-=======
         rt.importFile(file_path, rt.name("noPrompt"), using=rt.AlembicImport)
->>>>>>> c8b6bcf9
 
         abc_after = {
             c
