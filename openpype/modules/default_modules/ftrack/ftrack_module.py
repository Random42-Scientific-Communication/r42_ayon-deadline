--- conflicted
+++ resolved
@@ -377,7 +377,26 @@
         os.environ["FTRACK_API_USER"] = username or ""
         os.environ["FTRACK_API_KEY"] = api_key or ""
 
-<<<<<<< HEAD
+    # --- TimersManager connection methods ---
+    def start_timer(self, data):
+        if self.tray_module:
+            self.tray_module.start_timer_manager(data)
+
+    def stop_timer(self):
+        if self.tray_module:
+            self.tray_module.stop_timer_manager()
+
+    def register_timers_manager(self, timer_manager_module):
+        self._timers_manager_module = timer_manager_module
+
+    def timer_started(self, data):
+        if self._timers_manager_module is not None:
+            self._timers_manager_module.timer_started(self.id, data)
+
+    def timer_stopped(self):
+        if self._timers_manager_module is not None:
+            self._timers_manager_module.timer_stopped(self.id)
+
     def get_task_time(self, project_name, asset_name, task_name):
         session = self.create_ftrack_session()
         query = (
@@ -389,25 +408,4 @@
         if not task_entity:
             return 0
         hours_logged = (task_entity["time_logged"] / 60) / 60
-        return hours_logged
-=======
-    # --- TimersManager connection methods ---
-    def start_timer(self, data):
-        if self.tray_module:
-            self.tray_module.start_timer_manager(data)
-
-    def stop_timer(self):
-        if self.tray_module:
-            self.tray_module.stop_timer_manager()
-
-    def register_timers_manager(self, timer_manager_module):
-        self._timers_manager_module = timer_manager_module
-
-    def timer_started(self, data):
-        if self._timers_manager_module is not None:
-            self._timers_manager_module.timer_started(self.id, data)
-
-    def timer_stopped(self):
-        if self._timers_manager_module is not None:
-            self._timers_manager_module.timer_stopped(self.id)
->>>>>>> f9d80ef2
+        return hours_logged