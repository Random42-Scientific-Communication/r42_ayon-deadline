import hou

import os
import attr
import getpass
from datetime import datetime
import pyblish.api

from openpype.pipeline import legacy_io
from openpype.tests.lib import is_in_tests
<<<<<<< HEAD
from openpype_modules.deadline import abstract_submit_deadline
from openpype_modules.deadline.abstract_submit_deadline import DeadlineJobInfo
=======
from openpype.lib import is_running_from_build
>>>>>>> 47de52bb


@attr.s
class DeadlinePluginInfo():
    SceneFile = attr.ib(default=None)
    OutputDriver = attr.ib(default=None)
    Version = attr.ib(default=None)
    IgnoreInputs = attr.ib(default=True)


class HoudiniSubmitDeadline(abstract_submit_deadline.AbstractSubmitDeadline):
    """Submit Solaris USD Render ROPs to Deadline.

    Renders are submitted to a Deadline Web Service as
    supplied via the environment variable AVALON_DEADLINE.

    Target "local":
        Even though this does *not* render locally this is seen as
        a 'local' submission as it is the regular way of submitting
        a Houdini render locally.

    """

    label = "Submit Render to Deadline"
    order = pyblish.api.IntegratorOrder
    hosts = ["houdini"]
    families = ["usdrender",
                "redshift_rop",
                "arnold_rop"]
    targets = ["local"]
    use_published = True

    def get_job_info(self):
        job_info = DeadlineJobInfo(Plugin="Houdini")

        instance = self._instance
        context = instance.context

        filepath = context.data["currentFile"]
        filename = os.path.basename(filepath)

        job_info.Name = "%s - %s" % (filename, instance.name)
        job_info.BatchName = filename
        job_info.Plugin = "Houdini"
        job_info.UserName = context.data.get(
            "deadlineUser", getpass.getuser())

        if is_in_tests():
            job_info.BatchName += datetime.now().strftime("%d%m%Y%H%M%S")

        # Deadline requires integers in frame range
        frames = "{start}-{end}x{step}".format(
            start=int(instance.data["frameStart"]),
            end=int(instance.data["frameEnd"]),
            step=int(instance.data["byFrameStep"]),
        )
        job_info.Frames = frames

        job_info.Pool = instance.data.get("primaryPool")
        job_info.SecondaryPool = instance.data.get("secondaryPool")
        job_info.ChunkSize = instance.data.get("chunkSize", 10)
        job_info.Comment = context.data.get("comment")

        keys = [
<<<<<<< HEAD
            "FTRACK_API_KEY",
            "FTRACK_API_USER",
            "FTRACK_SERVER",
            "OPENPYPE_SG_USER",
            "AVALON_PROJECT",
            "AVALON_ASSET",
            "AVALON_TASK",
            "AVALON_APP_NAME",
            "OPENPYPE_DEV",
            "OPENPYPE_LOG_NO_COLORS",
            "OPENPYPE_VERSION"
=======
            # Submit along the current Avalon tool setup that we launched
            # this application with so the Render Slave can build its own
            # similar environment using it, e.g. "maya2018;vray4.x;yeti3.1.9"
            "AVALON_TOOLS"
>>>>>>> 47de52bb
        ]

        # Add OpenPype version if we are running from build.
        if is_running_from_build():
            keys.append("OPENPYPE_VERSION")

        # Add mongo url if it's enabled
        if self._instance.context.data.get("deadlinePassMongoUrl"):
            keys.append("OPENPYPE_MONGO")

        environment = dict({key: os.environ[key] for key in keys
                            if key in os.environ}, **legacy_io.Session)
        for key in keys:
            value = environment.get(key)
            if value:
                job_info.EnvironmentKeyValue[key] = value

        # to recognize job from PYPE for turning Event On/Off
        job_info.EnvironmentKeyValue["OPENPYPE_RENDER_JOB"] = "1"

        for i, filepath in enumerate(instance.data["files"]):
            dirname = os.path.dirname(filepath)
            fname = os.path.basename(filepath)
            job_info.OutputDirectory += dirname.replace("\\", "/")
            job_info.OutputFilename += fname

        return job_info

    def get_plugin_info(self):

        instance = self._instance
        context = instance.context

        # Output driver to render
        driver = hou.node(instance.data["instance_node"])
        hou_major_minor = hou.applicationVersionString().rsplit(".", 1)[0]

        plugin_info = DeadlinePluginInfo(
            SceneFile=context.data["currentFile"],
            OutputDriver=driver.path(),
            Version=hou_major_minor,
            IgnoreInputs=True
        )

        return attr.asdict(plugin_info)

    def process(self, instance):
        super(HoudiniSubmitDeadline, self).process(instance)

        # TODO: Avoid the need for this logic here, needed for submit publish
        # Store output dir for unified publisher (filesequence)
        output_dir = os.path.dirname(instance.data["files"][0])
        instance.data["outputDir"] = output_dir
        instance.data["toBeRenderedOn"] = "deadline"<|MERGE_RESOLUTION|>--- conflicted
+++ resolved
@@ -8,13 +8,9 @@
 
 from openpype.pipeline import legacy_io
 from openpype.tests.lib import is_in_tests
-<<<<<<< HEAD
 from openpype_modules.deadline import abstract_submit_deadline
 from openpype_modules.deadline.abstract_submit_deadline import DeadlineJobInfo
-=======
 from openpype.lib import is_running_from_build
->>>>>>> 47de52bb
-
 
 @attr.s
 class DeadlinePluginInfo():
@@ -78,7 +74,6 @@
         job_info.Comment = context.data.get("comment")
 
         keys = [
-<<<<<<< HEAD
             "FTRACK_API_KEY",
             "FTRACK_API_USER",
             "FTRACK_SERVER",
@@ -90,12 +85,6 @@
             "OPENPYPE_DEV",
             "OPENPYPE_LOG_NO_COLORS",
             "OPENPYPE_VERSION"
-=======
-            # Submit along the current Avalon tool setup that we launched
-            # this application with so the Render Slave can build its own
-            # similar environment using it, e.g. "maya2018;vray4.x;yeti3.1.9"
-            "AVALON_TOOLS"
->>>>>>> 47de52bb
         ]
 
         # Add OpenPype version if we are running from build.
