import os
import sys
import copy
import logging
import traceback
import collections
import inspect
from uuid import uuid4
from contextlib import contextmanager

from openpype.client import get_assets
from openpype.settings import (
    get_system_settings,
    get_project_settings
)
from openpype.lib.attribute_definitions import (
    UnknownDef,
    serialize_attr_defs,
    deserialize_attr_defs,
)
from openpype.host import IPublishHost
from openpype.pipeline import legacy_io
from openpype.pipeline.mongodb import (
    AvalonMongoDB,
    session_data_from_environment,
)

from .creator_plugins import (
    Creator,
    AutoCreator,
    discover_creator_plugins,
    discover_convertor_plugins,
    CreatorError,
)

# Changes of instances and context are send as tuple of 2 information
UpdateData = collections.namedtuple("UpdateData", ["instance", "changes"])


class UnavailableSharedData(Exception):
    """Shared data are not available at the moment when are accessed."""
    pass


class ImmutableKeyError(TypeError):
    """Accessed key is immutable so does not allow changes or removements."""

    def __init__(self, key, msg=None):
        self.immutable_key = key
        if not msg:
            msg = "Key \"{}\" is immutable and does not allow changes.".format(
                key
            )
        super(ImmutableKeyError, self).__init__(msg)


class HostMissRequiredMethod(Exception):
    """Host does not have implemented required functions for creation."""

    def __init__(self, host, missing_methods):
        self.missing_methods = missing_methods
        self.host = host
        joined_methods = ", ".join(
            ['"{}"'.format(name) for name in missing_methods]
        )
        dirpath = os.path.dirname(
            os.path.normpath(inspect.getsourcefile(host))
        )
        dirpath_parts = dirpath.split(os.path.sep)
        host_name = dirpath_parts.pop(-1)
        if host_name == "api":
            host_name = dirpath_parts.pop(-1)

        msg = "Host \"{}\" does not have implemented method/s {}".format(
            host_name, joined_methods
        )
        super(HostMissRequiredMethod, self).__init__(msg)


class ConvertorsOperationFailed(Exception):
    def __init__(self, msg, failed_info):
        super(ConvertorsOperationFailed, self).__init__(msg)
        self.failed_info = failed_info


class ConvertorsFindFailed(ConvertorsOperationFailed):
    def __init__(self, failed_info):
        msg = "Failed to find incompatible subsets"
        super(ConvertorsFindFailed, self).__init__(
            msg, failed_info
        )


class ConvertorsConversionFailed(ConvertorsOperationFailed):
    def __init__(self, failed_info):
        msg = "Failed to convert incompatible subsets"
        super(ConvertorsConversionFailed, self).__init__(
            msg, failed_info
        )


def prepare_failed_convertor_operation_info(identifier, exc_info):
    exc_type, exc_value, exc_traceback = exc_info
    formatted_traceback = "".join(traceback.format_exception(
        exc_type, exc_value, exc_traceback
    ))

    return {
        "convertor_identifier": identifier,
        "message": str(exc_value),
        "traceback": formatted_traceback
    }


class CreatorsOperationFailed(Exception):
    """Raised when a creator process crashes in 'CreateContext'.

    The exception contains information about the creator and error. The data
    are prepared using 'prepare_failed_creator_operation_info' and can be
    serialized using json.

    Usage is for UI purposes which may not have access to exceptions directly
    and would not have ability to catch exceptions 'per creator'.

    Args:
        msg (str): General error message.
        failed_info (list[dict[str, Any]]): List of failed creators with
            exception message and optionally formatted traceback.
    """

    def __init__(self, msg, failed_info):
        super(CreatorsOperationFailed, self).__init__(msg)
        self.failed_info = failed_info


class CreatorsCollectionFailed(CreatorsOperationFailed):
    def __init__(self, failed_info):
        msg = "Failed to collect instances"
        super(CreatorsCollectionFailed, self).__init__(
            msg, failed_info
        )


class CreatorsSaveFailed(CreatorsOperationFailed):
    def __init__(self, failed_info):
        msg = "Failed update instance changes"
        super(CreatorsSaveFailed, self).__init__(
            msg, failed_info
        )


class CreatorsRemoveFailed(CreatorsOperationFailed):
    def __init__(self, failed_info):
        msg = "Failed to remove instances"
        super(CreatorsRemoveFailed, self).__init__(
            msg, failed_info
        )


class CreatorsCreateFailed(CreatorsOperationFailed):
    def __init__(self, failed_info):
        msg = "Failed to create instances"
        super(CreatorsCreateFailed, self).__init__(
            msg, failed_info
        )


def prepare_failed_creator_operation_info(
    identifier, label, exc_info, add_traceback=True
):
    formatted_traceback = None
    exc_type, exc_value, exc_traceback = exc_info
    if add_traceback:
        formatted_traceback = "".join(traceback.format_exception(
            exc_type, exc_value, exc_traceback
        ))

    return {
        "creator_identifier": identifier,
        "creator_label": label,
        "message": str(exc_value),
        "traceback": formatted_traceback
    }


class ChangedItem(object):
    def __init__(self, old_value, new_value):
        self._old_value = copy.deepcopy(old_value)
        self._new_value = copy.deepcopy(new_value)
        self._changed = self._old_value != self._new_value

        old_is_dict = isinstance(old_value, dict)
        new_is_dict = isinstance(new_value, dict)
        children = {}
        changed_keys = set()
        available_keys = set()
        new_keys = set()
        old_keys = set()
        if old_is_dict and new_is_dict:
            old_keys = set(old_value.keys())
            new_keys = set(new_value.keys())
            available_keys = old_keys | new_keys
            for key in available_keys:
                item = ChangedItem(
                    old_value.get(key), new_value.get(key)
                )
                children[key] = item
                if item.changed or key not in old_keys or key not in new_keys:
                    changed_keys.add(key)

        elif old_is_dict:
            old_keys = set(old_value.keys())
            available_keys = set(old_keys)
            changed_keys = set(available_keys)
            for key in available_keys:
                children[key] = ChangedItem(old_value.get(key), None)

        elif new_is_dict:
            new_keys = set(new_value.keys())
            available_keys = set(new_keys)
            changed_keys = set(available_keys)
            for key in available_keys:
                children[key] = ChangedItem(None, new_value.get(key))

        self._changed_keys = changed_keys
        self._available_keys = available_keys
        self._children = children
        self._old_is_dict = old_is_dict
        self._new_is_dict = new_is_dict
        self._old_keys = old_keys
        self._new_keys = new_keys

    def __getitem__(self, key):
        return self._children[key]

    def __bool__(self):
        return self._changed

    def __iter__(self):
        for key in self.changed_keys:
            yield key

    def get(self, key, default=None):
        return self._children.get(key, default)

    def keys(self):
        return self.changed_keys

    def items(self):
        if not self.is_dict:
            yield None, self.changes
        else:
            for item in self.changes.items():
                yield item

    @property
    def changed(self):
        return self._changed

    @property
    def is_dict(self):
        return self._old_is_dict or self._new_is_dict

    @property
    def changes(self):
        if not self.is_dict:
            return (self.old_value, self.new_value)

        old_value = self.old_value
        new_value = self.new_value
        output = {}
        for key in self.changed_keys:
            _old = None
            _new = None
            if self._old_is_dict:
                _old = old_value.get(key)
            if self._new_is_dict:
                _new = new_value.get(key)
            output[key] = (_old, _new)
        return output

    @property
    def changed_keys(self):
        return set(self._changed_keys)

    @property
    def available_keys(self):
        return set(self._available_keys)

    @property
    def old_keys(self):
        return set(self._old_keys)

    @property
    def new_keys(self):
        return set(self._new_keys)

    @property
    def old_value(self):
        return copy.deepcopy(self._old_value)

    @property
    def new_value(self):
        return copy.deepcopy(self._new_value)


class InstanceMember:
    """Representation of instance member.

    TODO:
    Implement and use!
    """

    def __init__(self, instance, name):
        self.instance = instance

        instance.add_members(self)

        self.name = name
        self._actions = []

    def add_action(self, label, callback):
        self._actions.append({
            "label": label,
            "callback": callback
        })


class AttributeValues(object):
    """Container which keep values of Attribute definitions.

    Goal is to have one object which hold values of attribute definitions for
    single instance.

    Has dictionary like methods. Not all of them are allowed all the time.

    Args:
        attr_defs(AbstractAttrDef): Defintions of value type and properties.
        values(dict): Values after possible conversion.
        origin_data(dict): Values loaded from host before conversion.
    """

    def __init__(self, attr_defs, values, origin_data=None):
        if origin_data is None:
            origin_data = copy.deepcopy(values)
        self._origin_data = origin_data

        attr_defs_by_key = {
            attr_def.key: attr_def
            for attr_def in attr_defs
            if attr_def.is_value_def
        }
        for key, value in values.items():
            if key not in attr_defs_by_key:
                new_def = UnknownDef(key, label=key, default=value)
                attr_defs.append(new_def)
                attr_defs_by_key[key] = new_def

        self._attr_defs = attr_defs
        self._attr_defs_by_key = attr_defs_by_key

        self._data = {}
        for attr_def in attr_defs:
            value = values.get(attr_def.key)
            if value is not None:
                self._data[attr_def.key] = value

    def __setitem__(self, key, value):
        if key not in self._attr_defs_by_key:
            raise KeyError("Key \"{}\" was not found.".format(key))

        old_value = self._data.get(key)
        if old_value == value:
            return
        self._data[key] = value

    def __getitem__(self, key):
        if key not in self._attr_defs_by_key:
            return self._data[key]
        return self._data.get(key, self._attr_defs_by_key[key].default)

    def __contains__(self, key):
        return key in self._attr_defs_by_key

    def get(self, key, default=None):
        if key in self._attr_defs_by_key:
            return self[key]
        return default

    def keys(self):
        return self._attr_defs_by_key.keys()

    def values(self):
        for key in self._attr_defs_by_key.keys():
            yield self._data.get(key)

    def items(self):
        for key in self._attr_defs_by_key.keys():
            yield key, self._data.get(key)

    def update(self, value):
        for _key, _value in dict(value):
            self[_key] = _value

    def pop(self, key, default=None):
        return self._data.pop(key, default)

    def reset_values(self):
        self._data = {}

    def mark_as_stored(self):
        self._origin_data = copy.deepcopy(self._data)

    @property
    def attr_defs(self):
        """Pointer to attribute definitions.

        Returns:
            List[AbstractAttrDef]: Attribute definitions.
        """

        return list(self._attr_defs)

    @property
    def origin_data(self):
        return copy.deepcopy(self._origin_data)

    def data_to_store(self):
        """Create new dictionary with data to store.

        Returns:
            Dict[str, Any]: Attribute values that should be stored.
        """

        output = {}
        for key in self._data:
            output[key] = self[key]

        for key, attr_def in self._attr_defs_by_key.items():
            if key not in output:
                output[key] = attr_def.default
        return output

<<<<<<< HEAD
=======
    @staticmethod
    def calculate_changes(new_data, old_data):
        """Calculate changes of 2 dictionary objects."""

        changes = {}
        for key, new_value in new_data.items():
            old_value = old_data.get(key)
            if old_value != new_value:
                changes[key] = (old_value, new_value)
        return changes

    def changes(self):
        return self.calculate_changes(self._data, self._origin_data)

    def apply_changes(self, changes):
        for key, item in changes.items():
            old_value, new_value = item
            if new_value is None:
                if key in self:
                    self.pop(key)

            elif self.get(key) != new_value:
                self[key] = new_value

    def get_serialized_attr_defs(self):
        """Serialize attribute definitions to json serializable types.

        Returns:
            List[Dict[str, Any]]: Serialized attribute definitions.
        """

        return serialize_attr_defs(self._attr_defs)

>>>>>>> 2620aeff

class CreatorAttributeValues(AttributeValues):
    """Creator specific attribute values of an instance.

    Args:
        instance (CreatedInstance): Instance for which are values hold.
    """

    def __init__(self, instance, *args, **kwargs):
        self.instance = instance
        super(CreatorAttributeValues, self).__init__(*args, **kwargs)


class PublishAttributeValues(AttributeValues):
    """Publish plugin specific attribute values.

    Values are for single plugin which can be on `CreatedInstance`
    or context values stored on `CreateContext`.

    Args:
        publish_attributes(PublishAttributes): Wrapper for multiple publish
            attributes is used as parent object.
    """

    def __init__(self, publish_attributes, *args, **kwargs):
        self.publish_attributes = publish_attributes
        super(PublishAttributeValues, self).__init__(*args, **kwargs)

    @property
    def parent(self):
        self.publish_attributes.parent


class PublishAttributes:
    """Wrapper for publish plugin attribute definitions.

    Cares about handling attribute definitions of multiple publish plugins.
    Keep information about attribute definitions and their values.

    Args:
        parent(CreatedInstance, CreateContext): Parent for which will be
            data stored and from which are data loaded.
        origin_data(dict): Loaded data by plugin class name.
        attr_plugins(Union[List[pyblish.api.Plugin], None]): List of publish
            plugins that may have defined attribute definitions.
    """

    def __init__(self, parent, origin_data, attr_plugins=None):
        self.parent = parent
        self._origin_data = copy.deepcopy(origin_data)

        attr_plugins = attr_plugins or []
        self.attr_plugins = attr_plugins

        self._data = copy.deepcopy(origin_data)
        self._plugin_names_order = []
        self._missing_plugins = []

        self.set_publish_plugins(attr_plugins)

    def __getitem__(self, key):
        return self._data[key]

    def __contains__(self, key):
        return key in self._data

    def keys(self):
        return self._data.keys()

    def values(self):
        return self._data.values()

    def items(self):
        return self._data.items()

    def pop(self, key, default=None):
        """Remove or reset value for plugin.

        Plugin values are reset to defaults if plugin is available but
        data of plugin which was not found are removed.

        Args:
            key(str): Plugin name.
            default: Default value if plugin was not found.
        """

        if key not in self._data:
            return default

        if key in self._missing_plugins:
            self._missing_plugins.remove(key)
            removed_item = self._data.pop(key)
            return removed_item.data_to_store()

        value_item = self._data[key]
        # Prepare value to return
        output = value_item.data_to_store()
        # Reset values
        value_item.reset_values()
        return output

    def plugin_names_order(self):
        """Plugin names order by their 'order' attribute."""

        for name in self._plugin_names_order:
            yield name

    def mark_as_stored(self):
        self._origin_data = copy.deepcopy(self._data)

    def data_to_store(self):
        """Convert attribute values to "data to store"."""

        output = {}
        for key, attr_value in self._data.items():
            output[key] = attr_value.data_to_store()
        return output

    @property
    def origin_data(self):
        return copy.deepcopy(self._origin_data)

    def set_publish_plugins(self, attr_plugins):
        """Set publish plugins attribute definitions."""

        self._plugin_names_order = []
        self._missing_plugins = []
        self.attr_plugins = attr_plugins or []

        origin_data = self._origin_data
        data = self._data
        self._data = {}
        added_keys = set()
        for plugin in attr_plugins:
            output = plugin.convert_attribute_values(data)
            if output is not None:
                data = output
            attr_defs = plugin.get_attribute_defs()
            if not attr_defs:
                continue

            key = plugin.__name__
            added_keys.add(key)
            self._plugin_names_order.append(key)

            value = data.get(key) or {}
            orig_value = copy.deepcopy(origin_data.get(key) or {})
            self._data[key] = PublishAttributeValues(
                self, attr_defs, value, orig_value
            )

        for key, value in data.items():
            if key not in added_keys:
                self._missing_plugins.append(key)
                self._data[key] = PublishAttributeValues(
                    self, [], value, value
                )

    def serialize_attributes(self):
        return {
            "attr_defs": {
                plugin_name: attrs_value.get_serialized_attr_defs()
                for plugin_name, attrs_value in self._data.items()
            },
            "plugin_names_order": self._plugin_names_order,
            "missing_plugins": self._missing_plugins
        }

    def deserialize_attributes(self, data):
        self._plugin_names_order = data["plugin_names_order"]
        self._missing_plugins = data["missing_plugins"]

        attr_defs = deserialize_attr_defs(data["attr_defs"])

        origin_data = self._origin_data
        data = self._data
        self._data = {}

        added_keys = set()
        for plugin_name, attr_defs_data in attr_defs.items():
            attr_defs = deserialize_attr_defs(attr_defs_data)
            value = data.get(plugin_name) or {}
            orig_value = copy.deepcopy(origin_data.get(plugin_name) or {})
            self._data[plugin_name] = PublishAttributeValues(
                self, attr_defs, value, orig_value
            )

        for key, value in data.items():
            if key not in added_keys:
                self._missing_plugins.append(key)
                self._data[key] = PublishAttributeValues(
                    self, [], value, value
                )


class CreatedInstance:
    """Instance entity with data that will be stored to workfile.

    I think `data` must be required argument containing all minimum information
    about instance like "asset" and "task" and all data used for filling subset
    name as creators may have custom data for subset name filling.

    Notes:
        Object have 2 possible initialization. One using 'creator' object which
            is recommended for api usage. Second by passing information about
            creator.

    Args:
        family (str): Name of family that will be created.
        subset_name (str): Name of subset that will be created.
        data (Dict[str, Any]): Data used for filling subset name or override
            data from already existing instance.
        creator (Union[BaseCreator, None]): Creator responsible for instance.
        creator_identifier (str): Identifier of creator plugin.
        creator_label (str): Creator plugin label.
        group_label (str): Default group label from creator plugin.
        creator_attr_defs (List[AbstractAttrDef]): Attribute definitions from
            creator.
    """

    # Keys that can't be changed or removed from data after loading using
    #   creator.
    # - 'creator_attributes' and 'publish_attributes' can change values of
    #   their individual children but not on their own
    __immutable_keys = (
        "id",
        "instance_id",
        "family",
        "creator_identifier",
        "creator_attributes",
        "publish_attributes"
    )

    def __init__(
        self,
        family,
        subset_name,
        data,
        creator=None,
        creator_identifier=None,
        creator_label=None,
        group_label=None,
        creator_attr_defs=None,
    ):
        if creator is not None:
            creator_identifier = creator.identifier
            group_label = creator.get_group_label()
            creator_label = creator.label
            creator_attr_defs = creator.get_instance_attr_defs()

        self._creator_label = creator_label
        self._group_label = group_label or creator_identifier

        # Instance members may have actions on them
        # TODO implement members logic
        self._members = []

        # Data that can be used for lifetime of object
        self._transient_data = {}

        # Create a copy of passed data to avoid changing them on the fly
        data = copy.deepcopy(data or {})
        # Store original value of passed data
        self._orig_data = copy.deepcopy(data)

        # Pop family and subset to prevent unexpected changes
        data.pop("family", None)
        data.pop("subset", None)

        # Pop dictionary values that will be converted to objects to be able
        #   catch changes
        orig_creator_attributes = data.pop("creator_attributes", None) or {}
        orig_publish_attributes = data.pop("publish_attributes", None) or {}

        # QUESTION Does it make sense to have data stored as ordered dict?
        self._data = collections.OrderedDict()
        # QUESTION Do we need this "id" information on instance?
        self._data["id"] = "pyblish.avalon.instance"
        self._data["family"] = family
        self._data["subset"] = subset_name
        self._data["active"] = data.get("active", True)
        self._data["creator_identifier"] = creator_identifier

        # Pop from source data all keys that are defined in `_data` before
        #   this moment and through their values away
        # - they should be the same and if are not then should not change
        #   already set values
        for key in self._data.keys():
            if key in data:
                data.pop(key)

        self._data["variant"] = self._data.get("variant") or ""
        # Stored creator specific attribute values
        # {key: value}
        creator_values = copy.deepcopy(orig_creator_attributes)

        self._data["creator_attributes"] = CreatorAttributeValues(
            self,
            list(creator_attr_defs),
            creator_values,
            orig_creator_attributes
        )

        # Stored publish specific attribute values
        # {<plugin name>: {key: value}}
        # - must be set using 'set_publish_plugins'
        self._data["publish_attributes"] = PublishAttributes(
            self, orig_publish_attributes, None
        )
        if data:
            self._data.update(data)

        if not self._data.get("instance_id"):
            self._data["instance_id"] = str(uuid4())

        self._asset_is_valid = self.has_set_asset
        self._task_is_valid = self.has_set_task

    def __str__(self):
        return (
            "<CreatedInstance {subset} ({family}[{creator_identifier}])>"
            " {data}"
        ).format(
            subset=str(self._data),
            creator_identifier=self.creator_identifier,
            family=self.family,
            data=str(self._data)
        )

    # --- Dictionary like methods ---
    def __getitem__(self, key):
        return self._data[key]

    def __contains__(self, key):
        return key in self._data

    def __setitem__(self, key, value):
        # Validate immutable keys
        if key not in self.__immutable_keys:
            self._data[key] = value

        elif value != self._data.get(key):
            # Raise exception if key is immutable and value has changed
            raise ImmutableKeyError(key)

    def get(self, key, default=None):
        return self._data.get(key, default)

    def pop(self, key, *args, **kwargs):
        # Raise exception if is trying to pop key which is immutable
        if key in self.__immutable_keys:
            raise ImmutableKeyError(key)

        self._data.pop(key, *args, **kwargs)

    def keys(self):
        return self._data.keys()

    def values(self):
        return self._data.values()

    def items(self):
        return self._data.items()
    # ------

    @property
    def family(self):
        return self._data["family"]

    @property
    def subset_name(self):
        return self._data["subset"]

    @property
    def label(self):
        label = self._data.get("label")
        if not label:
            label = self.subset_name
        return label

    @property
    def group_label(self):
        label = self._data.get("group")
        if label:
            return label
        return self._group_label

    @property
    def origin_data(self):
        return copy.deepcopy(self._orig_data)

    @property
    def creator_identifier(self):
        return self._data["creator_identifier"]

    @property
    def creator_label(self):
        return self._creator_label or self.creator_identifier

    @property
    def id(self):
        """Instance identifier.

        Returns:
            str: UUID of instance.
        """

        return self._data["instance_id"]

    @property
    def data(self):
        """Legacy access to data.

        Access to data is needed to modify values.

        Returns:
            CreatedInstance: Object can be used as dictionary but with
                validations of immutable keys.
        """

        return self

    @property
    def transient_data(self):
        """Data stored for lifetime of instance object.

        These data are not stored to scene and will be lost on object
        deletion.

        Can be used to store objects. In some host implementations is not
        possible to reference to object in scene with some unique identifier
        (e.g. node in Fusion.). In that case it is handy to store the object
        here. Should be used that way only if instance data are stored on the
        node itself.

        Returns:
            Dict[str, Any]: Dictionary object where you can store data related
                to instance for lifetime of instance object.
        """

        return self._transient_data

    def changes(self):
        """Calculate and return changes."""

        return ChangedItem(self.origin_data, self.data_to_store())

    def mark_as_stored(self):
        """Should be called when instance data are stored.

        Origin data are replaced by current data so changes are cleared.
        """

        orig_keys = set(self._orig_data.keys())
        for key, value in self._data.items():
            orig_keys.discard(key)
            if key in ("creator_attributes", "publish_attributes"):
                continue
            self._orig_data[key] = copy.deepcopy(value)

        for key in orig_keys:
            self._orig_data.pop(key)

        self.creator_attributes.mark_as_stored()
        self.publish_attributes.mark_as_stored()

    @property
    def creator_attributes(self):
        return self._data["creator_attributes"]

    @property
    def creator_attribute_defs(self):
        """Attribute defintions defined by creator plugin.

        Returns:
              List[AbstractAttrDef]: Attribute defitions.
        """

        return self.creator_attributes.attr_defs

    @property
    def publish_attributes(self):
        return self._data["publish_attributes"]

    def data_to_store(self):
        """Collect data that contain json parsable types.

        It is possible to recreate the instance using these data.

        Todos:
            We probably don't need OrderedDict. When data are loaded they
                are not ordered anymore.

        Returns:
            OrderedDict: Ordered dictionary with instance data.
        """

        output = collections.OrderedDict()
        for key, value in self._data.items():
            if key in ("creator_attributes", "publish_attributes"):
                continue
            output[key] = value

        output["creator_attributes"] = self.creator_attributes.data_to_store()
        output["publish_attributes"] = self.publish_attributes.data_to_store()

        return output

    @classmethod
    def from_existing(cls, instance_data, creator):
        """Convert instance data from workfile to CreatedInstance.

        Args:
            instance_data (Dict[str, Any]): Data in a structure ready for
                'CreatedInstance' object.
            creator (Creator): Creator plugin which is creating the instance
                of for which the instance belong.
        """

        instance_data = copy.deepcopy(instance_data)

        family = instance_data.get("family", None)
        if family is None:
            family = creator.family
        subset_name = instance_data.get("subset", None)

        return cls(
            family, subset_name, instance_data, creator
        )

    def set_publish_plugins(self, attr_plugins):
        """Set publish plugins with attribute definitions.

        This method should be called only from 'CreateContext'.

        Args:
            attr_plugins (List[pyblish.api.Plugin]): Pyblish plugins which
                inherit from 'OpenPypePyblishPluginMixin' and may contain
                attribute definitions.
        """

        self.publish_attributes.set_publish_plugins(attr_plugins)

    def add_members(self, members):
        """Currently unused method."""

        for member in members:
            if member not in self._members:
                self._members.append(member)

    def serialize_for_remote(self):
        """Serialize object into data to be possible recreated object.

        Returns:
            Dict[str, Any]: Serialized data.
        """

        creator_attr_defs = self.creator_attributes.get_serialized_attr_defs()
        publish_attributes = self.publish_attributes.serialize_attributes()
        return {
            "data": self.data_to_store(),
            "orig_data": copy.deepcopy(self._orig_data),
            "creator_attr_defs": creator_attr_defs,
            "publish_attributes": publish_attributes,
            "creator_label": self._creator_label,
            "group_label": self._group_label,
        }

    @classmethod
    def deserialize_on_remote(cls, serialized_data):
        """Convert instance data to CreatedInstance.

        This is fake instance in remote process e.g. in UI process. The creator
        is not a full creator and should not be used for calling methods when
        instance is created from this method (matters on implementation).

        Args:
            serialized_data (Dict[str, Any]): Serialized data for remote
                recreating. Should contain 'data' and 'orig_data'.
        """

        instance_data = copy.deepcopy(serialized_data["data"])
        creator_identifier = instance_data["creator_identifier"]

        family = instance_data["family"]
        subset_name = instance_data.get("subset", None)

        creator_label = serialized_data["creator_label"]
        group_label = serialized_data["group_label"]
        creator_attr_defs = deserialize_attr_defs(
            serialized_data["creator_attr_defs"]
        )
        publish_attributes = serialized_data["publish_attributes"]

        obj = cls(
            family,
            subset_name,
            instance_data,
            creator_identifier=creator_identifier,
            creator_label=creator_label,
            group_label=group_label,
            creator_attributes=creator_attr_defs
        )
        obj._orig_data = serialized_data["orig_data"]
        obj.publish_attributes.deserialize_attributes(publish_attributes)

        return obj

<<<<<<< HEAD
=======
    def remote_changes(self):
        """Prepare serializable changes on remote side.

        Returns:
            Dict[str, Any]: Prepared changes that can be send to client side.
        """

        return {
            "changes": self.changes(),
            "asset_is_valid": self._asset_is_valid,
            "task_is_valid": self._task_is_valid,
        }

    def update_from_remote(self, remote_changes):
        """Apply changes from remote side on client side.

        Args:
            remote_changes (Dict[str, Any]): Changes created on remote side.
        """

        self._asset_is_valid = remote_changes["asset_is_valid"]
        self._task_is_valid = remote_changes["task_is_valid"]

        changes = remote_changes["changes"]
        creator_attributes = changes.pop("creator_attributes", None) or {}
        publish_attributes = changes.pop("publish_attributes", None) or {}
        if changes:
            self.apply_changes(changes)

        if creator_attributes:
            self.creator_attributes.apply_changes(creator_attributes)

        if publish_attributes:
            self.publish_attributes.apply_changes(publish_attributes)

    def apply_changes(self, changes):
        """Apply changes created via 'changes'.

        Args:
            Dict[str, Tuple[Any, Any]]: Instance changes to apply. Same values
                are kept untouched.
        """

        for key, item in changes.items():
            old_value, new_value = item
            if new_value is None:
                if key in self:
                    self.pop(key)
            else:
                current_value = self.get(key)
                if current_value != new_value:
                    self[key] = new_value

    # Context validation related methods/properties
    @property
    def has_set_asset(self):
        """Asset name is set in data."""

        return "asset" in self._data

    @property
    def has_set_task(self):
        """Task name is set in data."""

        return "task" in self._data

    @property
    def has_valid_context(self):
        """Context data are valid for publishing."""

        return self.has_valid_asset and self.has_valid_task

    @property
    def has_valid_asset(self):
        """Asset set in context exists in project."""

        if not self.has_set_asset:
            return False
        return self._asset_is_valid

    @property
    def has_valid_task(self):
        """Task set in context exists in project."""

        if not self.has_set_task:
            return False
        return self._task_is_valid

    def set_asset_invalid(self, invalid):
        # TODO replace with `set_asset_name`
        self._asset_is_valid = not invalid

    def set_task_invalid(self, invalid):
        # TODO replace with `set_task_name`
        self._task_is_valid = not invalid

>>>>>>> 2620aeff

class ConvertorItem(object):
    """Item representing convertor plugin.

    Args:
        identifier (str): Identifier of convertor.
        label (str): Label which will be shown in UI.
    """

    def __init__(self, identifier, label):
        self._id = str(uuid4())
        self.identifier = identifier
        self.label = label

    @property
    def id(self):
        return self._id

    def to_data(self):
        return {
            "id": self.id,
            "identifier": self.identifier,
            "label": self.label
        }

    @classmethod
    def from_data(cls, data):
        obj = cls(data["identifier"], data["label"])
        obj._id = data["id"]
        return obj


class CreateContext:
    """Context of instance creation.

    Context itself also can store data related to whole creation (workfile).
    - those are mainly for Context publish plugins

    Todos:
        Don't use 'AvalonMongoDB'. It's used only to keep track about current
            context which should be handled by host.

    Args:
        host(ModuleType): Host implementation which handles implementation and
            global metadata.
        dbcon(AvalonMongoDB): Connection to mongo with context (at least
            project).
        headless(bool): Context is created out of UI (Current not used).
        reset(bool): Reset context on initialization.
        discover_publish_plugins(bool): Discover publish plugins during reset
            phase.
    """

    def __init__(
        self, host, dbcon=None, headless=False, reset=True,
        discover_publish_plugins=True
    ):
        # Create conncetion if is not passed
        if dbcon is None:
            session = session_data_from_environment(True)
            dbcon = AvalonMongoDB(session)
            dbcon.install()

        self.dbcon = dbcon
        self.host = host

        # Prepare attribute for logger (Created on demand in `log` property)
        self._log = None

        # Publish context plugins attributes and it's values
        self._publish_attributes = PublishAttributes(self, {})
        self._original_context_data = {}

        # Validate host implementation
        # - defines if context is capable of handling context data
        host_is_valid = True
        missing_methods = self.get_host_misssing_methods(host)
        if missing_methods:
            host_is_valid = False
            joined_methods = ", ".join(
                ['"{}"'.format(name) for name in missing_methods]
            )
            self.log.warning((
                "Host miss required methods to be able use creation."
                " Missing methods: {}"
            ).format(joined_methods))

        self._host_is_valid = host_is_valid
        # Currently unused variable
        self.headless = headless

        # Instances by their ID
        self._instances_by_id = {}

        # Discovered creators
        self.creators = {}
        # Prepare categories of creators
        self.autocreators = {}
        # Manual creators
        self.manual_creators = {}

        self.convertors_plugins = {}
        self.convertor_items_by_id = {}

        self.publish_discover_result = None
        self.publish_plugins_mismatch_targets = []
        self.publish_plugins = []
        self.plugins_with_defs = []
        self._attr_plugins_by_family = {}

        # Helpers for validating context of collected instances
        #   - they can be validation for multiple instances at one time
        #       using context manager which will trigger validation
        #       after leaving of last context manager scope
        self._bulk_counter = 0
        self._bulk_instances_to_process = []

        # Shared data across creators during collection phase
        self._collection_shared_data = None

        self.thumbnail_paths_by_instance_id = {}

        # Trigger reset if was enabled
        if reset:
            self.reset(discover_publish_plugins)

    @property
    def instances(self):
        return self._instances_by_id.values()

    @property
    def instances_by_id(self):
        return self._instances_by_id

    @property
    def publish_attributes(self):
        """Access to global publish attributes."""
        return self._publish_attributes

    @classmethod
    def get_host_misssing_methods(cls, host):
        """Collect missing methods from host.

        Args:
            host(ModuleType): Host implementaion.
        """

        missing = set(
            IPublishHost.get_missing_publish_methods(host)
        )
        return missing

    @property
    def host_is_valid(self):
        """Is host valid for creation."""
        return self._host_is_valid

    @property
    def host_name(self):
        return os.environ["AVALON_APP"]

    @property
    def project_name(self):
        return self.dbcon.active_project()

    @property
    def log(self):
        """Dynamic access to logger."""
        if self._log is None:
            self._log = logging.getLogger(self.__class__.__name__)
        return self._log

    def reset(self, discover_publish_plugins=True):
        """Reset context with all plugins and instances.

        All changes will be lost if were not saved explicitely.
        """

        self.reset_preparation()

        self.reset_avalon_context()
        self.reset_plugins(discover_publish_plugins)
        self.reset_context_data()

        with self.bulk_instances_collection():
            self.reset_instances()
            self.find_convertor_items()
            self.execute_autocreators()

        self.reset_finalization()

    def refresh_thumbnails(self):
        """Cleanup thumbnail paths.

        Remove all thumbnail filepaths that are empty or lead to files which
        does not exists or of instances that are not available anymore.
        """

        invalid = set()
        for instance_id, path in self.thumbnail_paths_by_instance_id.items():
            instance_available = True
            if instance_id is not None:
                instance_available = instance_id in self._instances_by_id

            if (
                not instance_available
                or not path
                or not os.path.exists(path)
            ):
                invalid.add(instance_id)

        for instance_id in invalid:
            self.thumbnail_paths_by_instance_id.pop(instance_id)

    def reset_preparation(self):
        """Prepare attributes that must be prepared/cleaned before reset."""

        # Give ability to store shared data for collection phase
        self._collection_shared_data = {}

    def reset_finalization(self):
        """Cleanup of attributes after reset."""

        # Stop access to collection shared data
        self._collection_shared_data = None
        self.refresh_thumbnails()

    def reset_avalon_context(self):
        """Give ability to reset avalon context.

        Reset is based on optional host implementation of `get_current_context`
        function or using `legacy_io.Session`.

        Some hosts have ability to change context file without using workfiles
        tool but that change is not propagated to
        """

        project_name = asset_name = task_name = None
        if hasattr(self.host, "get_current_context"):
            host_context = self.host.get_current_context()
            if host_context:
                project_name = host_context.get("project_name")
                asset_name = host_context.get("asset_name")
                task_name = host_context.get("task_name")

        if not project_name:
            project_name = legacy_io.Session.get("AVALON_PROJECT")
        if not asset_name:
            asset_name = legacy_io.Session.get("AVALON_ASSET")
        if not task_name:
            task_name = legacy_io.Session.get("AVALON_TASK")

        if project_name:
            self.dbcon.Session["AVALON_PROJECT"] = project_name
        if asset_name:
            self.dbcon.Session["AVALON_ASSET"] = asset_name
        if task_name:
            self.dbcon.Session["AVALON_TASK"] = task_name

    def reset_plugins(self, discover_publish_plugins=True):
        """Reload plugins.

        Reloads creators from preregistered paths and can load publish plugins
        if it's enabled on context.
        """

        self._reset_publish_plugins(discover_publish_plugins)
        self._reset_creator_plugins()
        self._reset_convertor_plugins()

    def _reset_publish_plugins(self, discover_publish_plugins):
        import pyblish.logic

        from openpype.pipeline import OpenPypePyblishPluginMixin
        from openpype.pipeline.publish import (
            publish_plugins_discover,
            DiscoverResult
        )

        # Reset publish plugins
        self._attr_plugins_by_family = {}

        discover_result = DiscoverResult()
        plugins_with_defs = []
        plugins_by_targets = []
        plugins_mismatch_targets = []
        if discover_publish_plugins:
            discover_result = publish_plugins_discover()
            publish_plugins = discover_result.plugins

            targets = set(pyblish.logic.registered_targets())
            targets.add("default")
            plugins_by_targets = pyblish.logic.plugins_by_targets(
                publish_plugins, list(targets)
            )

            # Collect plugins that can have attribute definitions
            for plugin in publish_plugins:
                if OpenPypePyblishPluginMixin in inspect.getmro(plugin):
                    plugins_with_defs.append(plugin)

            plugins_mismatch_targets = [
                plugin
                for plugin in publish_plugins
                if plugin not in plugins_by_targets
            ]

        self.publish_plugins_mismatch_targets = plugins_mismatch_targets
        self.publish_discover_result = discover_result
        self.publish_plugins = plugins_by_targets
        self.plugins_with_defs = plugins_with_defs

    def _reset_creator_plugins(self):
        # Prepare settings
        system_settings = get_system_settings()
        project_settings = get_project_settings(self.project_name)

        # Discover and prepare creators
        creators = {}
        autocreators = {}
        manual_creators = {}
        for creator_class in discover_creator_plugins():
            if inspect.isabstract(creator_class):
                self.log.info(
                    "Skipping abstract Creator {}".format(str(creator_class))
                )
                continue

            creator_identifier = creator_class.identifier
            if creator_identifier in creators:
                self.log.warning((
                    "Duplicated Creator identifier. "
                    "Using first and skipping following"
                ))
                continue

            # Filter by host name
            if (
                creator_class.host_name
                and creator_class.host_name != self.host_name
            ):
                self.log.info((
                    "Creator's host name \"{}\""
                    " is not supported for current host \"{}\""
                ).format(creator_class.host_name, self.host_name))
                continue

            creator = creator_class(
                project_settings,
                system_settings,
                self,
                self.headless
            )
            creators[creator_identifier] = creator
            if isinstance(creator, AutoCreator):
                autocreators[creator_identifier] = creator
            elif isinstance(creator, Creator):
                manual_creators[creator_identifier] = creator

        self.autocreators = autocreators
        self.manual_creators = manual_creators

        self.creators = creators

    def _reset_convertor_plugins(self):
        convertors_plugins = {}
        for convertor_class in discover_convertor_plugins():
            if inspect.isabstract(convertor_class):
                self.log.info(
                    "Skipping abstract Creator {}".format(str(convertor_class))
                )
                continue

            convertor_identifier = convertor_class.identifier
            if convertor_identifier in convertors_plugins:
                self.log.warning((
                    "Duplicated Converter identifier. "
                    "Using first and skipping following"
                ))
                continue

            convertors_plugins[convertor_identifier] = convertor_class(self)

        self.convertors_plugins = convertors_plugins

    def reset_context_data(self):
        """Reload context data using host implementation.

        These data are not related to any instance but may be needed for whole
        publishing.
        """
        if not self.host_is_valid:
            self._original_context_data = {}
            self._publish_attributes = PublishAttributes(self, {})
            return

        original_data = self.host.get_context_data() or {}
        self._original_context_data = copy.deepcopy(original_data)

        publish_attributes = original_data.get("publish_attributes") or {}

        attr_plugins = self._get_publish_plugins_with_attr_for_context()
        self._publish_attributes = PublishAttributes(
            self, publish_attributes, attr_plugins
        )

    def context_data_to_store(self):
        """Data that should be stored by host function.

        The same data should be returned on loading.
        """
        return {
            "publish_attributes": self._publish_attributes.data_to_store()
        }

    def context_data_changes(self):
        """Changes of attributes."""

        old_value = copy.deepcopy(self._original_context_data)
        return ChangedItem(old_value, self.context_data_to_store())

    def creator_adds_instance(self, instance):
        """Creator adds new instance to context.

        Instances should be added only from creators.

        Args:
            instance(CreatedInstance): Instance with prepared data from
                creator.

        TODO: Rename method to more suit.
        """
        # Add instance to instances list
        if instance.id in self._instances_by_id:
            self.log.warning((
                "Instance with id {} is already added to context."
            ).format(instance.id))
            return

        self._instances_by_id[instance.id] = instance
        # Prepare publish plugin attributes and set it on instance
        attr_plugins = self._get_publish_plugins_with_attr_for_family(
            instance.family
        )
        instance.set_publish_plugins(attr_plugins)

        # Add instance to be validated inside 'bulk_instances_collection'
        #   context manager if is inside bulk
        with self.bulk_instances_collection():
            self._bulk_instances_to_process.append(instance)

    def create(self, identifier, *args, **kwargs):
        """Wrapper for creators to trigger created.

        Different types of creators may expect different arguments thus the
        hints for args are blind.

        Args:
            identifier (str): Creator's identifier.
            *args (Tuple[Any]): Arguments for create method.
            **kwargs (Dict[Any, Any]): Keyword argument for create method.
        """

        error_message = "Failed to run Creator with identifier \"{}\". {}"
        creator = self.creators.get(identifier)
        label = getattr(creator, "label", None)
        failed = False
        add_traceback = False
        exc_info = None
        try:
            # Fake CreatorError (Could be maybe specific exception?)
            if creator is None:
                raise CreatorError(
                    "Creator {} was not found".format(identifier)
                )

            creator.create(*args, **kwargs)

        except CreatorError:
            failed = True
            exc_info = sys.exc_info()
            self.log.warning(error_message.format(identifier, exc_info[1]))

        except:
            failed = True
            add_traceback = True
            exc_info = sys.exc_info()
            self.log.warning(
                error_message.format(identifier, ""),
                exc_info=True
            )

        if failed:
            raise CreatorsCreateFailed([
                prepare_failed_creator_operation_info(
                    identifier, label, exc_info, add_traceback
                )
            ])

    def creator_removed_instance(self, instance):
        """When creator removes instance context should be acknowledged.

        If creator removes instance conext should know about it to avoid
        possible issues in the session.

        Args:
            instance (CreatedInstance): Object of instance which was removed
                from scene metadata.
        """

        self._instances_by_id.pop(instance.id, None)

    def add_convertor_item(self, convertor_identifier, label):
        self.convertor_items_by_id[convertor_identifier] = ConvertorItem(
            convertor_identifier, label
        )

    def remove_convertor_item(self, convertor_identifier):
        self.convertor_items_by_id.pop(convertor_identifier, None)

    @contextmanager
    def bulk_instances_collection(self):
        """Validate context of instances in bulk.

        This can be used for single instance or for adding multiple instances
            which is helpfull on reset.

        Should not be executed from multiple threads.
        """
        self._bulk_counter += 1
        try:
            yield
        finally:
            self._bulk_counter -= 1

        # Trigger validation if there is no more context manager for bulk
        #   instance validation
        if self._bulk_counter == 0:
            (
                self._bulk_instances_to_process,
                instances_to_validate
            ) = (
                [],
                self._bulk_instances_to_process
            )
            self.validate_instances_context(instances_to_validate)

    def reset_instances(self):
        """Reload instances"""
        self._instances_by_id = {}

        # Collect instances
        error_message = "Collection of instances for creator {} failed. {}"
        failed_info = []
        for creator in self.creators.values():
            label = creator.label
            identifier = creator.identifier
            failed = False
            add_traceback = False
            exc_info = None
            try:
                creator.collect_instances()

            except CreatorError:
                failed = True
                exc_info = sys.exc_info()
                self.log.warning(error_message.format(identifier, exc_info[1]))

            except:
                failed = True
                add_traceback = True
                exc_info = sys.exc_info()
                self.log.warning(
                    error_message.format(identifier, ""),
                    exc_info=True
                )

            if failed:
                failed_info.append(
                    prepare_failed_creator_operation_info(
                        identifier, label, exc_info, add_traceback
                    )
                )

        if failed_info:
            raise CreatorsCollectionFailed(failed_info)

    def find_convertor_items(self):
        """Go through convertor plugins to look for items to convert.

        Raises:
            ConvertorsFindFailed: When one or more convertors fails during
                finding.
        """

        self.convertor_items_by_id = {}

        failed_info = []
        for convertor in self.convertors_plugins.values():
            try:
                convertor.find_instances()

            except:
                failed_info.append(
                    prepare_failed_convertor_operation_info(
                        convertor.identifier, sys.exc_info()
                    )
                )
                self.log.warning(
                    "Failed to find instances of convertor \"{}\"".format(
                        convertor.identifier
                    ),
                    exc_info=True
                )

        if failed_info:
            raise ConvertorsFindFailed(failed_info)

    def execute_autocreators(self):
        """Execute discovered AutoCreator plugins.

        Reset instances if any autocreator executed properly.
        """

        error_message = "Failed to run AutoCreator with identifier \"{}\". {}"
        failed_info = []
        for identifier, creator in self.autocreators.items():
            label = creator.label
            failed = False
            add_traceback = False
            try:
                creator.create()

            except CreatorError:
                failed = True
                exc_info = sys.exc_info()
                self.log.warning(error_message.format(identifier, exc_info[1]))

            # Use bare except because some hosts raise their exceptions that
            #   do not inherit from python's `BaseException`
            except:
                failed = True
                add_traceback = True
                exc_info = sys.exc_info()
                self.log.warning(
                    error_message.format(identifier, ""),
                    exc_info=True
                )

            if failed:
                failed_info.append(
                    prepare_failed_creator_operation_info(
                        identifier, label, exc_info, add_traceback
                    )
                )

        if failed_info:
            raise CreatorsCreateFailed(failed_info)

    def validate_instances_context(self, instances=None):
        """Validate 'asset' and 'task' instance context."""
        # Use all instances from context if 'instances' are not passed
        if instances is None:
            instances = tuple(self._instances_by_id.values())

        # Skip if instances are empty
        if not instances:
            return

        task_names_by_asset_name = {}
        for instance in instances:
            task_name = instance.get("task")
            asset_name = instance.get("asset")
            if asset_name:
                task_names_by_asset_name[asset_name] = set()
                if task_name:
                    task_names_by_asset_name[asset_name].add(task_name)

        asset_names = [
            asset_name
            for asset_name in task_names_by_asset_name.keys()
            if asset_name is not None
        ]
        asset_docs = list(get_assets(
            self.project_name,
            asset_names=asset_names,
            fields=["name", "data.tasks"]
        ))

        task_names_by_asset_name = {}
        for asset_doc in asset_docs:
            asset_name = asset_doc["name"]
            tasks = asset_doc.get("data", {}).get("tasks") or {}
            task_names_by_asset_name[asset_name] = set(tasks.keys())

        for instance in instances:
            if not instance.has_valid_asset or not instance.has_valid_task:
                continue

            asset_name = instance["asset"]
            if asset_name not in task_names_by_asset_name:
                instance.set_asset_invalid(True)
                continue

            task_name = instance["task"]
            if not task_name:
                continue

            if task_name not in task_names_by_asset_name[asset_name]:
                instance.set_task_invalid(True)

    def save_changes(self):
        """Save changes. Update all changed values."""
        if not self.host_is_valid:
            missing_methods = self.get_host_misssing_methods(self.host)
            raise HostMissRequiredMethod(self.host, missing_methods)

        self._save_context_changes()
        self._save_instance_changes()

    def _save_context_changes(self):
        """Save global context values."""
        changes = self.context_data_changes()
        if changes:
            data = self.context_data_to_store()
            self.host.update_context_data(data, changes)

    def _save_instance_changes(self):
        """Save instance specific values."""
        instances_by_identifier = collections.defaultdict(list)
        for instance in self._instances_by_id.values():
            identifier = instance.creator_identifier
            instances_by_identifier[identifier].append(instance)

        error_message = "Instances update of creator \"{}\" failed. {}"
        failed_info = []
        for identifier, creator_instances in instances_by_identifier.items():
            update_list = []
            for instance in creator_instances:
                instance_changes = instance.changes()
                if instance_changes:
                    update_list.append(UpdateData(instance, instance_changes))

            creator = self.creators[identifier]
            if not update_list:
                continue

            label = creator.label
            failed = False
            add_traceback = False
            exc_info = None
            try:
                creator.update_instances(update_list)

            except CreatorError:
                failed = True
                exc_info = sys.exc_info()
                self.log.warning(error_message.format(identifier, exc_info[1]))

            except:
                failed = True
                add_traceback = True
                exc_info = sys.exc_info()
                self.log.warning(
                    error_message.format(identifier, ""), exc_info=True)

            if failed:
                failed_info.append(
                    prepare_failed_creator_operation_info(
                        identifier, label, exc_info, add_traceback
                    )
                )

        if failed_info:
            raise CreatorsSaveFailed(failed_info)

    def remove_instances(self, instances):
        """Remove instances from context.

        Args:
            instances(list<CreatedInstance>): Instances that should be removed
                from context.
        """

        instances_by_identifier = collections.defaultdict(list)
        for instance in instances:
            identifier = instance.creator_identifier
            instances_by_identifier[identifier].append(instance)

        error_message = "Instances removement of creator \"{}\" failed. {}"
        failed_info = []
        for identifier, creator_instances in instances_by_identifier.items():
            creator = self.creators.get(identifier)
            label = creator.label
            failed = False
            add_traceback = False
            exc_info = None
            try:
                creator.remove_instances(creator_instances)

            except CreatorError:
                failed = True
                exc_info = sys.exc_info()
                self.log.warning(
                    error_message.format(identifier, exc_info[1])
                )

            except:
                failed = True
                add_traceback = True
                exc_info = sys.exc_info()
                self.log.warning(
                    error_message.format(identifier, ""),
                    exc_info=True
                )

            if failed:
                failed_info.append(
                    prepare_failed_creator_operation_info(
                        identifier, label, exc_info, add_traceback
                    )
                )

        if failed_info:
            raise CreatorsRemoveFailed(failed_info)

    def _get_publish_plugins_with_attr_for_family(self, family):
        """Publish plugin attributes for passed family.

        Attribute definitions for specific family are cached.

        Args:
            family(str): Instance family for which should be attribute
                definitions returned.
        """
        if family not in self._attr_plugins_by_family:
            import pyblish.logic

            filtered_plugins = pyblish.logic.plugins_by_families(
                self.plugins_with_defs, [family]
            )
            plugins = []
            for plugin in filtered_plugins:
                if plugin.__instanceEnabled__:
                    plugins.append(plugin)
            self._attr_plugins_by_family[family] = plugins

        return self._attr_plugins_by_family[family]

    def _get_publish_plugins_with_attr_for_context(self):
        """Publish plugins attributes for Context plugins."""
        plugins = []
        for plugin in self.plugins_with_defs:
            if not plugin.__instanceEnabled__:
                plugins.append(plugin)
        return plugins

    @property
    def collection_shared_data(self):
        """Access to shared data that can be used during creator's collection.

        Retruns:
            Dict[str, Any]: Shared data.

        Raises:
            UnavailableSharedData: When called out of collection phase.
        """

        if self._collection_shared_data is None:
            raise UnavailableSharedData(
                "Accessed Collection shared data out of collection phase"
            )
        return self._collection_shared_data

    def run_convertor(self, convertor_identifier):
        """Run convertor plugin by it's idenfitifier.

        Conversion is skipped if convertor is not available.

        Args:
            convertor_identifier (str): Identifier of convertor.
        """

        convertor = self.convertors_plugins.get(convertor_identifier)
        if convertor is not None:
            convertor.convert()

    def run_convertors(self, convertor_identifiers):
        """Run convertor plugins by idenfitifiers.

        Conversion is skipped if convertor is not available. It is recommended
        to trigger reset after conversion to reload instances.

        Args:
            convertor_identifiers (Iterator[str]): Identifiers of convertors
                to run.

        Raises:
            ConvertorsConversionFailed: When one or more convertors fails.
        """

        failed_info = []
        for convertor_identifier in convertor_identifiers:
            try:
                self.run_convertor(convertor_identifier)

            except:
                failed_info.append(
                    prepare_failed_convertor_operation_info(
                        convertor_identifier, sys.exc_info()
                    )
                )
                self.log.warning(
                    "Failed to convert instances of convertor \"{}\"".format(
                        convertor_identifier
                    ),
                    exc_info=True
                )

        if failed_info:
            raise ConvertorsConversionFailed(failed_info)<|MERGE_RESOLUTION|>--- conflicted
+++ resolved
@@ -441,32 +441,6 @@
                 output[key] = attr_def.default
         return output
 
-<<<<<<< HEAD
-=======
-    @staticmethod
-    def calculate_changes(new_data, old_data):
-        """Calculate changes of 2 dictionary objects."""
-
-        changes = {}
-        for key, new_value in new_data.items():
-            old_value = old_data.get(key)
-            if old_value != new_value:
-                changes[key] = (old_value, new_value)
-        return changes
-
-    def changes(self):
-        return self.calculate_changes(self._data, self._origin_data)
-
-    def apply_changes(self, changes):
-        for key, item in changes.items():
-            old_value, new_value = item
-            if new_value is None:
-                if key in self:
-                    self.pop(key)
-
-            elif self.get(key) != new_value:
-                self[key] = new_value
-
     def get_serialized_attr_defs(self):
         """Serialize attribute definitions to json serializable types.
 
@@ -476,7 +450,6 @@
 
         return serialize_attr_defs(self._attr_defs)
 
->>>>>>> 2620aeff
 
 class CreatorAttributeValues(AttributeValues):
     """Creator specific attribute values of an instance.
@@ -1085,61 +1058,6 @@
 
         return obj
 
-<<<<<<< HEAD
-=======
-    def remote_changes(self):
-        """Prepare serializable changes on remote side.
-
-        Returns:
-            Dict[str, Any]: Prepared changes that can be send to client side.
-        """
-
-        return {
-            "changes": self.changes(),
-            "asset_is_valid": self._asset_is_valid,
-            "task_is_valid": self._task_is_valid,
-        }
-
-    def update_from_remote(self, remote_changes):
-        """Apply changes from remote side on client side.
-
-        Args:
-            remote_changes (Dict[str, Any]): Changes created on remote side.
-        """
-
-        self._asset_is_valid = remote_changes["asset_is_valid"]
-        self._task_is_valid = remote_changes["task_is_valid"]
-
-        changes = remote_changes["changes"]
-        creator_attributes = changes.pop("creator_attributes", None) or {}
-        publish_attributes = changes.pop("publish_attributes", None) or {}
-        if changes:
-            self.apply_changes(changes)
-
-        if creator_attributes:
-            self.creator_attributes.apply_changes(creator_attributes)
-
-        if publish_attributes:
-            self.publish_attributes.apply_changes(publish_attributes)
-
-    def apply_changes(self, changes):
-        """Apply changes created via 'changes'.
-
-        Args:
-            Dict[str, Tuple[Any, Any]]: Instance changes to apply. Same values
-                are kept untouched.
-        """
-
-        for key, item in changes.items():
-            old_value, new_value = item
-            if new_value is None:
-                if key in self:
-                    self.pop(key)
-            else:
-                current_value = self.get(key)
-                if current_value != new_value:
-                    self[key] = new_value
-
     # Context validation related methods/properties
     @property
     def has_set_asset(self):
@@ -1183,7 +1101,6 @@
         # TODO replace with `set_task_name`
         self._task_is_valid = not invalid
 
->>>>>>> 2620aeff
 
 class ConvertorItem(object):
     """Item representing convertor plugin.
