--- conflicted
+++ resolved
@@ -62,11 +62,9 @@
     "RepairAction",
     "RepairContextAction",
 
-<<<<<<< HEAD
+    "Extractor",
+
     "get_publish_template_name",
-=======
-    "Extractor",
->>>>>>> 8fe406d4
 
     "DiscoverResult",
     "publish_plugins_discover",
