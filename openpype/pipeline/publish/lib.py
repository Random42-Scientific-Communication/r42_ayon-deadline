--- conflicted
+++ resolved
@@ -864,7 +864,6 @@
                          ).format(template_name, project_name))
 
 
-<<<<<<< HEAD
 def get_published_workfile_instance(context):
     """Find workfile instance in context"""
     for i in context:
@@ -967,7 +966,7 @@
     ))
 
     return file_path
-=======
+
 def add_repre_files_for_cleanup(instance, repre):
     """ Explicitly mark repre files to be deleted.
 
@@ -1007,5 +1006,4 @@
         instance.data.get("label")
         or instance.data.get("name")
         or str(instance)
-    )
->>>>>>> a068bd9b
+    )