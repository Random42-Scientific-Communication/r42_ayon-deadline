from Qt import QtWidgets, QtGui, QtCore
from .categories import (
    CategoryState,
    SystemWidget,
    ProjectWidget
)
<<<<<<< HEAD
from .widgets import ShadowWidget, RestartDialog
from .search_dialog import SearchEntitiesDialog
=======
from .widgets import (
    ShadowWidget,
    RestartDialog,
    SettingsTabWidget
)
>>>>>>> 73d3ef11
from openpype import style

from openpype.lib import is_admin_password_required
from openpype.widgets import PasswordDialog


class MainWidget(QtWidgets.QWidget):
    trigger_restart = QtCore.Signal()

    widget_width = 1000
    widget_height = 600

    def __init__(self, user_role, parent=None, reset_on_show=True):
        super(MainWidget, self).__init__(parent)

        self._user_passed = False
        self._reset_on_show = reset_on_show

        self._password_dialog = None

        self.setObjectName("SettingsMainWidget")
        self.setWindowTitle("OpenPype Settings")

        self.resize(self.widget_width, self.widget_height)

        stylesheet = style.load_stylesheet()
        self.setStyleSheet(stylesheet)
        self.setWindowIcon(QtGui.QIcon(style.app_icon_path()))

        header_tab_widget = SettingsTabWidget(parent=self)

        studio_widget = SystemWidget(user_role, header_tab_widget)
        project_widget = ProjectWidget(user_role, header_tab_widget)

        tab_widgets = [
            studio_widget,
            project_widget
        ]

        header_tab_widget.addTab(studio_widget, "System")
        header_tab_widget.addTab(project_widget, "Project")

        layout = QtWidgets.QVBoxLayout(self)
        layout.setContentsMargins(5, 5, 5, 5)
        layout.setSpacing(0)
        layout.addWidget(header_tab_widget)

        self.setLayout(layout)

        search_dialog = SearchEntitiesDialog(self)

        self._shadow_widget = ShadowWidget("Working...", self)
        self._shadow_widget.setVisible(False)

        header_tab_widget.currentChanged.connect(self._on_tab_changed)
        search_dialog.path_clicked.connect(self._on_search_path_clicked)

        for tab_widget in tab_widgets:
            tab_widget.saved.connect(self._on_tab_save)
            tab_widget.state_changed.connect(self._on_state_change)
            tab_widget.restart_required_trigger.connect(
                self._on_restart_required
            )
            tab_widget.reset_started.connect(self._on_reset_started)
            tab_widget.reset_started.connect(self._on_reset_finished)
            tab_widget.full_path_requested.connect(self._on_full_path_request)

        header_tab_widget.context_menu_requested.connect(
            self._on_context_menu_request
        )

        self._header_tab_widget = header_tab_widget
        self.tab_widgets = tab_widgets
        self._search_dialog = search_dialog

    def _on_tab_save(self, source_widget):
        for tab_widget in self.tab_widgets:
            tab_widget.on_saved(source_widget)

    def _on_state_change(self):
        any_working = False
        for widget in self.tab_widgets:
            if widget.state is CategoryState.Working:
                any_working = True
                break

        if (
            (any_working and self._shadow_widget.isVisible())
            or (not any_working and not self._shadow_widget.isVisible())
        ):
            return

        self._shadow_widget.setVisible(any_working)

        # Process events to apply shadow widget visibility
        app = QtWidgets.QApplication.instance()
        if app:
            app.processEvents()

    def _on_full_path_request(self, category, path):
        for tab_widget in self.tab_widgets:
            if tab_widget.contain_category_key(category):
                idx = self._header_tab_widget.indexOf(tab_widget)
                self._header_tab_widget.setCurrentIndex(idx)
                tab_widget.set_category_path(category, path)
                break

    def _on_context_menu_request(self, tab_idx):
        widget = self._header_tab_widget.widget(tab_idx)
        if not widget:
            return

        menu = QtWidgets.QMenu(self)
        widget.add_context_actions(menu)
        if menu.actions():
            result = menu.exec_(QtGui.QCursor.pos())
            if result is not None:
                self._header_tab_widget.setCurrentIndex(tab_idx)

    def showEvent(self, event):
        super(MainWidget, self).showEvent(event)
        if self._reset_on_show:
            self._reset_on_show = False
            # Trigger reset with 100ms delay
            QtCore.QTimer.singleShot(100, self.reset)

    def _show_password_dialog(self):
        if self._password_dialog:
            self._password_dialog.open()

    def _on_password_dialog_close(self, password_passed):
        # Store result for future settings reset
        self._user_passed = password_passed
        # Remove reference to password dialog
        self._password_dialog = None
        if password_passed:
            self.reset()
            if not self.isVisible():
                self.show()
        else:
            self.close()

    def reset(self):
        if self._password_dialog:
            return

        if not self._user_passed:
            self._user_passed = not is_admin_password_required()

        self._on_state_change()

        if not self._user_passed:
            # Avoid doubled dialog
            dialog = PasswordDialog(self)
            dialog.setModal(True)
            dialog.finished.connect(self._on_password_dialog_close)

            self._password_dialog = dialog

            QtCore.QTimer.singleShot(100, self._show_password_dialog)

            return

        if self._reset_on_show:
            self._reset_on_show = False

        for tab_widget in self.tab_widgets:
            tab_widget.reset()

    def _update_search_dialog(self, clear=False):
        if self._search_dialog.isVisible():
            entity = None
            if not clear:
                widget = self._header_tab_widget.currentWidget()
                entity = widget.entity
            self._search_dialog.set_root_entity(entity)

    def _on_tab_changed(self):
        self._update_search_dialog()

    def _on_search_path_clicked(self, path):
        widget = self._header_tab_widget.currentWidget()
        widget.change_path(path)

    def _on_restart_required(self):
        # Don't show dialog if there are not registered slots for
        #   `trigger_restart` signal.
        # - For example when settings are running as standalone tool
        # - PySide2 and PyQt5 compatible way how to find out
        method_index = self.metaObject().indexOfMethod("trigger_restart()")
        method = self.metaObject().method(method_index)
        if not self.isSignalConnected(method):
            return

        dialog = RestartDialog(self)
        result = dialog.exec_()
        if result == 1:
            self.trigger_restart.emit()

    def _on_reset_started(self):
        widget = self.sender()
        current_widget = self._header_tab_widget.currentWidget()
        if current_widget is widget:
            self._update_search_dialog(True)

    def _on_reset_finished(self):
        widget = self.sender()
        current_widget = self._header_tab_widget.currentWidget()
        if current_widget is widget:
            self._update_search_dialog()

    def keyPressEvent(self, event):
        if event.matches(QtGui.QKeySequence.Find):
            # todo: search in all widgets (or in active)?
            widget = self._header_tab_widget.currentWidget()
            self._search_dialog.show()
            self._search_dialog.set_root_entity(widget.entity)
            event.accept()
            return

        return super(MainWidget, self).keyPressEvent(event)<|MERGE_RESOLUTION|>--- conflicted
+++ resolved
@@ -4,16 +4,12 @@
     SystemWidget,
     ProjectWidget
 )
-<<<<<<< HEAD
-from .widgets import ShadowWidget, RestartDialog
-from .search_dialog import SearchEntitiesDialog
-=======
 from .widgets import (
     ShadowWidget,
     RestartDialog,
     SettingsTabWidget
 )
->>>>>>> 73d3ef11
+from .search_dialog import SearchEntitiesDialog
 from openpype import style
 
 from openpype.lib import is_admin_password_required
