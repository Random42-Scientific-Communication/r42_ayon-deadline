import os
import tempfile

import pyblish.api
from openpype.lib import (
    get_ffmpeg_tool_path,
    get_oiio_tools_path,
    is_oiio_supported,

    run_subprocess,
    path_to_subprocess_arg,
)


class ExtractThumbnail(pyblish.api.InstancePlugin):
    """Create jpg thumbnail from sequence using ffmpeg"""

    label = "Extract Thumbnail"
    order = pyblish.api.ExtractorOrder
    families = [
        "imagesequence", "render", "render2d", "prerender",
        "source", "clip", "take"
    ]
    hosts = ["shell", "fusion", "resolve", "traypublisher"]
    enabled = False

    # presetable attribute
    ffmpeg_args = None

    def process(self, instance):
<<<<<<< HEAD

        self.log.info("subset {}".format(instance.data['subset']))
=======
        subset_name = instance.data["subset"]
        instance_repres = instance.data.get("representations")
        if not instance_repres:
            self.log.debug((
                "Instance {} does not have representations. Skipping"
            ).format(subset_name))
            return

        self.log.info(
            "Processing instance with subset name {}".format(subset_name)
        )

        # Skip if instance have 'review' key in data set to 'False'
        if not self._is_review_instance(instance):
            self.log.info("Skipping - no review set on instance.")
            return

        # Check if already has thumbnail created
        if self._already_has_thumbnail(instance_repres):
            self.log.info("Thumbnail representation already present.")
            return
>>>>>>> fc3b0e47

        # skip crypto passes.
        # TODO: This is just a quick fix and has its own side-effects - it is
        #       affecting every subset name with `crypto` in its name.
        #       This must be solved properly, maybe using tags on
        #       representation that can be determined much earlier and
        #       with better precision.
        if "crypto" in subset_name.lower():
            self.log.info("Skipping crypto passes.")
            return

        filtered_repres = self._get_filtered_repres(instance)
        if not filtered_repres:
            self.log.info((
                "Instance don't have representations"
                " that can be used as source for thumbnail. Skipping"
            ))
            return

        # Create temp directory for thumbnail
        # - this is to avoid "override" of source file
        dst_staging = tempfile.mkdtemp(prefix="pyblish_tmp_")
        self.log.debug(
            "Create temp directory {} for thumbnail".format(dst_staging)
        )
        # Store new staging to cleanup paths
        instance.context.data["cleanupFullPaths"].append(dst_staging)

        thumbnail_created = False
        oiio_supported = is_oiio_supported()
        for repre in filtered_repres:
            repre_files = repre["files"]
            if not isinstance(repre_files, (list, tuple)):
                input_file = repre_files
            else:
                file_index = int(float(len(repre_files)) * 0.5)
                input_file = repre_files[file_index]

            src_staging = os.path.normpath(repre["stagingDir"])
            full_input_path = os.path.join(src_staging, input_file)
            self.log.info("input {}".format(full_input_path))
            filename = os.path.splitext(input_file)[0]
            jpeg_file = filename + ".jpg"
            full_output_path = os.path.join(dst_staging, jpeg_file)

            if oiio_supported:
                self.log.info("Trying to convert with OIIO")
                # If the input can read by OIIO then use OIIO method for
                # conversion otherwise use ffmpeg
                thumbnail_created = self.create_thumbnail_oiio(
                    full_input_path, full_output_path
                )

            # Try to use FFMPEG if OIIO is not supported or for cases when
            #    oiiotool isn't available
            if not thumbnail_created:
                if oiio_supported:
                    self.log.info((
                        "Converting with FFMPEG because input"
                        " can't be read by OIIO."
                    ))

                thumbnail_created = self.create_thumbnail_ffmpeg(
                    full_input_path, full_output_path
                )

            # Skip representation and try next one if  wasn't created
            if not thumbnail_created:
                continue

            new_repre = {
                "name": "thumbnail",
                "ext": "jpg",
                "files": jpeg_file,
                "stagingDir": dst_staging,
                "thumbnail": True,
                "tags": ["thumbnail"]
            }

            # adding representation
            self.log.debug(
                "Adding thumbnail representation: {}".format(new_repre)
            )
            instance.data["representations"].append(new_repre)
            # There is no need to create more then one thumbnail
            break

        if not thumbnail_created:
            self.log.warning("Thumbanil has not been created.")

    def _is_review_instance(self, instance):
        # TODO: We should probably handle "not creating" of thumbnail
        #   other way then checking for "review" key on instance data?
        if instance.data.get("review", True):
            return True
        return False

    def _already_has_thumbnail(self, repres):
        for repre in repres:
            self.log.info("repre {}".format(repre))
            if repre["name"] == "thumbnail":
                return True
        return False

    def _get_filtered_repres(self, instance):
        filtered_repres = []
        src_repres = instance.data.get("representations") or []
        for repre in src_repres:
            self.log.debug(repre)
            tags = repre.get("tags") or []
            valid = "review" in tags or "thumb-nuke" in tags
            if not valid:
                continue

            if not repre.get("files"):
                self.log.info((
                    "Representation \"{}\" don't have files. Skipping"
                ).format(repre["name"]))
                continue

            filtered_repres.append(repre)
        return filtered_repres

    def create_thumbnail_oiio(self, src_path, dst_path):
        self.log.info("outputting {}".format(dst_path))
        oiio_tool_path = get_oiio_tools_path()
        oiio_cmd = [
            oiio_tool_path,
            "-a", src_path,
            "-o", dst_path
        ]
        self.log.info("running: {}".format(" ".join(oiio_cmd)))
        try:
            run_subprocess(oiio_cmd, logger=self.log)
            return True
        except Exception:
            self.log.warning(
                "Failed to create thubmnail using oiiotool",
                exc_info=True
            )
            return False

    def create_thumbnail_ffmpeg(self, src_path, dst_path):
        self.log.info("outputting {}".format(dst_path))

        ffmpeg_path = get_ffmpeg_tool_path("ffmpeg")
        ffmpeg_args = self.ffmpeg_args or {}

        jpeg_items = []
        jpeg_items.append(path_to_subprocess_arg(ffmpeg_path))
        # override file if already exists
        jpeg_items.append("-y")
        # flag for large file sizes
        max_int = 2147483647
        jpeg_items.append("-analyzeduration {}".format(max_int))
        jpeg_items.append("-probesize {}".format(max_int))
        # use same input args like with mov
        jpeg_items.extend(ffmpeg_args.get("input") or [])
        # input file
        jpeg_items.append("-i {}".format(
            path_to_subprocess_arg(src_path)
        ))
        # output arguments from presets
        jpeg_items.extend(ffmpeg_args.get("output") or [])
        # we just want one frame from movie files
        jpeg_items.append("-vframes 1")
        # output file
        jpeg_items.append(path_to_subprocess_arg(dst_path))
        subprocess_command = " ".join(jpeg_items)
        try:
            run_subprocess(
                subprocess_command, shell=True, logger=self.log
            )
            return True
        except Exception:
            self.log.warning(
                "Failed to create thubmnail using ffmpeg",
                exc_info=True
            )
            return False<|MERGE_RESOLUTION|>--- conflicted
+++ resolved
@@ -28,10 +28,6 @@
     ffmpeg_args = None
 
     def process(self, instance):
-<<<<<<< HEAD
-
-        self.log.info("subset {}".format(instance.data['subset']))
-=======
         subset_name = instance.data["subset"]
         instance_repres = instance.data.get("representations")
         if not instance_repres:
@@ -53,7 +49,6 @@
         if self._already_has_thumbnail(instance_repres):
             self.log.info("Thumbnail representation already present.")
             return
->>>>>>> fc3b0e47
 
         # skip crypto passes.
         # TODO: This is just a quick fix and has its own side-effects - it is
